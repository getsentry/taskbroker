on:
  pull_request:
  push:
    branches:
      - main
      - release/**
jobs:
  build:
    runs-on: ${{ matrix.os }}
    strategy:
      matrix:
        include:
          - os: ubuntu-24.04
            platform: amd64
          - os: ubuntu-24.04-arm
            platform: arm64
    name: build-${{ matrix.platform }}
    permissions:
      contents: read
      packages: write
    steps:
      - uses: actions/checkout@11bd71901bbe5b1630ceea73d27597364c9af683 # v4.2.2

      - name: Build and push taskbroker image
        uses: getsentry/action-build-and-push-images@a53f146fc1ea3cb404f2dcf7378f5b60dd98d3ca
        with:
          image_name: 'taskbroker'
          platforms: linux/${{ matrix.platform }}
          dockerfile_path: './Dockerfile'
          build_args: TASKBROKER_GIT_REVISION=${{ github.sha }}
          ghcr: true
          tag_suffix: -${{ matrix.platform }}
          publish_on_pr: true
          google_ar: false
          tag_nightly: false
          tag_latest: false

  assemble-taskbroker-image:
    runs-on: ubuntu-latest
    needs: [build]
    if: ${{ (github.ref_name == 'main' || startsWith(github.ref_name, 'releases/')) && github.event_name != 'pull_request' }}
    permissions:
      contents: read
      packages: write
    steps:
      - uses: actions/checkout@11bd71901bbe5b1630ceea73d27597364c9af683 # v4.2.2

      - run: docker login --username '${{ github.actor }}' --password-stdin ghcr.io <<< "$GHCR_TOKEN"
        env:
          GHCR_TOKEN: ${{ secrets.GITHUB_TOKEN }}

      - name: Set up Docker Buildx
        uses: docker/setup-buildx-action@b5ca514318bd6ebac0fb2aedd5d36ec1b5c232a2 # v3.10.0

      - name: Create multiplatform manifests
        run: |
<<<<<<< HEAD
          docker tag taskbroker:amd64 ghcr.io/getsentry/taskbroker:${{ github.sha }}-amd64
          docker push ghcr.io/getsentry/taskbroker:${{ github.sha }}-amd64

          docker tag taskbroker:arm64 ghcr.io/getsentry/taskbroker:${{ github.sha }}-arm64
          docker push ghcr.io/getsentry/taskbroker:${{ github.sha }}-arm64

          docker manifest create \
            ghcr.io/getsentry/taskbroker:${{ github.sha }} \
            --amend ghcr.io/getsentry/taskbroker:${{ github.sha }}-amd64 \
            --amend ghcr.io/getsentry/taskbroker:${{ github.sha }}-arm64

          docker manifest push ghcr.io/getsentry/taskbroker:${{ github.sha }}

          docker manifest create \
            ghcr.io/getsentry/taskbroker:latest \
            --amend ghcr.io/getsentry/taskbroker:${{ github.sha }}-amd64 \
            --amend ghcr.io/getsentry/taskbroker:${{ github.sha }}-arm64

          docker manifest push ghcr.io/getsentry/taskbroker:latest

          docker manifest create \
            ghcr.io/getsentry/taskbroker:nightly \
            --amend ghcr.io/getsentry/taskbroker:${{ github.sha }}-amd64 \
            --amend ghcr.io/getsentry/taskbroker:${{ github.sha }}-arm64

          docker manifest push ghcr.io/getsentry/taskbroker:nightly

  build-production:
    runs-on: ubuntu-24.04
    if: github.ref_name == github.event.repository.default_branch
    permissions:
      contents: read
      id-token: write
    steps:
      - uses: actions/checkout@11bd71901bbe5b1630ceea73d27597364c9af683 # v4.2.2

      - name: Build and push taskbroker image
        uses: getsentry/action-build-and-push-images@a53f146fc1ea3cb404f2dcf7378f5b60dd98d3ca
        with:
          image_name: 'taskbroker'
          platforms: linux/amd64
          dockerfile_path: './Dockerfile'
          build_args: TASKBROKER_GIT_REVISION=${{ github.sha }}
          ghcr: false
          google_ar: true
          tag_nightly: false
          tag_latest: true
          # TODO: remove this once we cut over GoCD to using gha for prod images
          tag_suffix: -gha
          google_ar_image_name: us-central1-docker.pkg.dev/sentryio/taskbroker/image:${{ github.sha }}
          google_workload_identity_provider: projects/868781662168/locations/global/workloadIdentityPools/prod-github/providers/github-oidc-pool
          google_service_account: gha-gcr-push@sac-prod-sa.iam.gserviceaccount.com

      - name: Build and push taskworker image
        uses: getsentry/action-build-and-push-images@a53f146fc1ea3cb404f2dcf7378f5b60dd98d3ca
        with:
          image_name: 'taskworker'
          platforms: linux/amd64
          dockerfile_path: './python/Dockerfile'
          build_context: './python'
          ghcr: false
          google_ar: true
          tag_nightly: false
          tag_latest: true
          # TODO: remove this once we cut over GoCD to using gha for prod images
          tag_suffix: -gha
          google_ar_image_name: us-central1-docker.pkg.dev/sentryio/taskworker/image:${{ github.sha }}
          google_workload_identity_provider: projects/868781662168/locations/global/workloadIdentityPools/prod-github/providers/github-oidc-pool
          google_service_account: gha-gcr-push@sac-prod-sa.iam.gserviceaccount.com

  publish-taskbroker-to-dockerhub:
    runs-on: ubuntu-latest
    needs: [assemble-taskbroker-image]
    steps:
      - uses: actions/checkout@11bd71901bbe5b1630ceea73d27597364c9af683 # v4.2.2

      - shell: bash
        run: |
          echo "${{ secrets.DOCKER_HUB_RW_TOKEN }}" | docker login --username=sentrybuilder --password-stdin

          # We push 3 tags to Dockerhub:
          # first, the full sha of the commit
          docker buildx imagetools create --tag getsentry/taskbroker:${GITHUB_SHA} ghcr.io/getsentry/taskbroker:${{ github.sha }}

          # second, the short sha of the commit
          SHORT_SHA=$(git rev-parse --short "$GITHUB_SHA")
          docker buildx imagetools create --tag getsentry/taskbroker:${SHORT_SHA} ghcr.io/getsentry/taskbroker:${{ github.sha }}

          # finally, nightly
          docker buildx imagetools create --tag getsentry/taskbroker:nightly ghcr.io/getsentry/taskbroker:${{ github.sha }}
=======
          docker buildx imagetools create \
            --tag ghcr.io/getsentry/taskbroker:${{ github.event.pull_request.head.sha || github.sha }} \
            --tag ghcr.io/getsentry/taskbroker:nightly \
            --tag ghcr.io/getsentry/taskbroker:latest \
            ghcr.io/getsentry/taskbroker:${{ github.event.pull_request.head.sha || github.sha }}-amd64 \
            ghcr.io/getsentry/taskbroker:${{ github.event.pull_request.head.sha || github.sha }}-arm64
>>>>>>> 89c2f5cd

  self-hosted-end-to-end:
    needs: [assemble-taskbroker-image]
    runs-on: ubuntu-latest
    timeout-minutes: 30

    steps:
      - name: Run Sentry self-hosted e2e CI
        uses: getsentry/self-hosted@master
        with:
          project_name: taskbroker
          image_url: ghcr.io/getsentry/taskbroker:${{ github.sha }}
          CODECOV_TOKEN: ${{ secrets.CODECOV_TOKEN }}

  build-taskworker:
    runs-on: ubuntu-latest
    permissions:
      contents: read
      packages: write
    steps:
    - uses: actions/checkout@11bd71901bbe5b1630ceea73d27597364c9af683 # v4.2.2

    - run: docker login --username '${{ github.actor }}' --password-stdin ghcr.io <<< "$GHCR_TOKEN"
      env:
        GHCR_TOKEN: ${{ secrets.GITHUB_TOKEN }}
      if: github.event_name != 'pull_request'

    - name: Build and push taskworker image
      uses: getsentry/action-build-and-push-images@a53f146fc1ea3cb404f2dcf7378f5b60dd98d3ca
      with:
        image_name: 'taskworker'
        platforms: linux/amd64
        build_context: './python'
        dockerfile_path: './python/Dockerfile'
        ghcr: true
        tag_nightly: false
        tags: ghcr.io/getsentry/taskworker:amd64-latest
        tag_latest: true<|MERGE_RESOLUTION|>--- conflicted
+++ resolved
@@ -54,33 +54,12 @@
 
       - name: Create multiplatform manifests
         run: |
-<<<<<<< HEAD
-          docker tag taskbroker:amd64 ghcr.io/getsentry/taskbroker:${{ github.sha }}-amd64
-          docker push ghcr.io/getsentry/taskbroker:${{ github.sha }}-amd64
-
-          docker tag taskbroker:arm64 ghcr.io/getsentry/taskbroker:${{ github.sha }}-arm64
-          docker push ghcr.io/getsentry/taskbroker:${{ github.sha }}-arm64
-
-          docker manifest create \
-            ghcr.io/getsentry/taskbroker:${{ github.sha }} \
-            --amend ghcr.io/getsentry/taskbroker:${{ github.sha }}-amd64 \
-            --amend ghcr.io/getsentry/taskbroker:${{ github.sha }}-arm64
-
-          docker manifest push ghcr.io/getsentry/taskbroker:${{ github.sha }}
-
-          docker manifest create \
-            ghcr.io/getsentry/taskbroker:latest \
-            --amend ghcr.io/getsentry/taskbroker:${{ github.sha }}-amd64 \
-            --amend ghcr.io/getsentry/taskbroker:${{ github.sha }}-arm64
-
-          docker manifest push ghcr.io/getsentry/taskbroker:latest
-
-          docker manifest create \
-            ghcr.io/getsentry/taskbroker:nightly \
-            --amend ghcr.io/getsentry/taskbroker:${{ github.sha }}-amd64 \
-            --amend ghcr.io/getsentry/taskbroker:${{ github.sha }}-arm64
-
-          docker manifest push ghcr.io/getsentry/taskbroker:nightly
+          docker buildx imagetools create \
+            --tag ghcr.io/getsentry/taskbroker:${{ github.event.pull_request.head.sha || github.sha }} \
+            --tag ghcr.io/getsentry/taskbroker:nightly \
+            --tag ghcr.io/getsentry/taskbroker:latest \
+            ghcr.io/getsentry/taskbroker:${{ github.event.pull_request.head.sha || github.sha }}-amd64 \
+            ghcr.io/getsentry/taskbroker:${{ github.event.pull_request.head.sha || github.sha }}-arm64
 
   build-production:
     runs-on: ubuntu-24.04
@@ -125,35 +104,6 @@
           google_workload_identity_provider: projects/868781662168/locations/global/workloadIdentityPools/prod-github/providers/github-oidc-pool
           google_service_account: gha-gcr-push@sac-prod-sa.iam.gserviceaccount.com
 
-  publish-taskbroker-to-dockerhub:
-    runs-on: ubuntu-latest
-    needs: [assemble-taskbroker-image]
-    steps:
-      - uses: actions/checkout@11bd71901bbe5b1630ceea73d27597364c9af683 # v4.2.2
-
-      - shell: bash
-        run: |
-          echo "${{ secrets.DOCKER_HUB_RW_TOKEN }}" | docker login --username=sentrybuilder --password-stdin
-
-          # We push 3 tags to Dockerhub:
-          # first, the full sha of the commit
-          docker buildx imagetools create --tag getsentry/taskbroker:${GITHUB_SHA} ghcr.io/getsentry/taskbroker:${{ github.sha }}
-
-          # second, the short sha of the commit
-          SHORT_SHA=$(git rev-parse --short "$GITHUB_SHA")
-          docker buildx imagetools create --tag getsentry/taskbroker:${SHORT_SHA} ghcr.io/getsentry/taskbroker:${{ github.sha }}
-
-          # finally, nightly
-          docker buildx imagetools create --tag getsentry/taskbroker:nightly ghcr.io/getsentry/taskbroker:${{ github.sha }}
-=======
-          docker buildx imagetools create \
-            --tag ghcr.io/getsentry/taskbroker:${{ github.event.pull_request.head.sha || github.sha }} \
-            --tag ghcr.io/getsentry/taskbroker:nightly \
-            --tag ghcr.io/getsentry/taskbroker:latest \
-            ghcr.io/getsentry/taskbroker:${{ github.event.pull_request.head.sha || github.sha }}-amd64 \
-            ghcr.io/getsentry/taskbroker:${{ github.event.pull_request.head.sha || github.sha }}-arm64
->>>>>>> 89c2f5cd
-
   self-hosted-end-to-end:
     needs: [assemble-taskbroker-image]
     runs-on: ubuntu-latest
