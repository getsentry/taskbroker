on:
  pull_request:
  push:
    branches:
      - main
      - release/**
jobs:
  build:
    runs-on: ${{ matrix.os }}
    strategy:
      matrix:
        include:
          - os: ubuntu-24.04
            platform: amd64
          - os: ubuntu-24.04-arm
            platform: arm64
    name: build-${{ matrix.platform }}
    permissions:
      contents: read
      packages: write
    steps:
      - uses: actions/checkout@11bd71901bbe5b1630ceea73d27597364c9af683 # v4.2.2

      - name: Build and push taskbroker image
        uses: getsentry/action-build-and-push-images@a53f146fc1ea3cb404f2dcf7378f5b60dd98d3ca
        with:
          image_name: 'taskbroker'
          platforms: linux/${{ matrix.platform }}
          dockerfile_path: './Dockerfile'
          build_args: TASKBROKER_GIT_REVISION=${{ github.sha }}
          ghcr: true
          tag_suffix: -${{ matrix.platform }}
          publish_on_pr: true
          google_ar: false
          tag_nightly: false
          tag_latest: false

  assemble-taskbroker-image:
    runs-on: ubuntu-latest
    needs: [build]
    if: ${{ (github.ref_name == 'main' || startsWith(github.ref_name, 'releases/')) && github.event_name != 'pull_request' }}
    permissions:
      contents: read
      packages: write
    steps:
      - uses: actions/checkout@11bd71901bbe5b1630ceea73d27597364c9af683 # v4.2.2

      - run: docker login --username '${{ github.actor }}' --password-stdin ghcr.io <<< "$GHCR_TOKEN"
        env:
          GHCR_TOKEN: ${{ secrets.GITHUB_TOKEN }}

      - name: Set up Docker Buildx
        uses: docker/setup-buildx-action@b5ca514318bd6ebac0fb2aedd5d36ec1b5c232a2 # v3.10.0

      - name: Create multiplatform manifests
        run: |
          docker buildx imagetools create \
            --tag ghcr.io/getsentry/taskbroker:${{ github.event.pull_request.head.sha || github.sha }} \
            --tag ghcr.io/getsentry/taskbroker:nightly \
            --tag ghcr.io/getsentry/taskbroker:latest \
            ghcr.io/getsentry/taskbroker:${{ github.event.pull_request.head.sha || github.sha }}-amd64 \
            ghcr.io/getsentry/taskbroker:${{ github.event.pull_request.head.sha || github.sha }}-arm64

  build-production:
    runs-on: ubuntu-24.04
    if: github.ref_name == github.event.repository.default_branch
    name: Build and push production images
    permissions:
      contents: read
      id-token: write
    steps:
      - uses: actions/checkout@11bd71901bbe5b1630ceea73d27597364c9af683 # v4.2.2

      - name: Build and push taskbroker image
        uses: getsentry/action-build-and-push-images@a53f146fc1ea3cb404f2dcf7378f5b60dd98d3ca
        with:
          image_name: 'taskbroker'
          platforms: linux/amd64
          dockerfile_path: './Dockerfile'
          build_args: TASKBROKER_GIT_REVISION=${{ github.sha }}
          ghcr: false
          google_ar: true
          tag_nightly: false
          tag_latest: true
<<<<<<< HEAD
          google_ar_image_name: us-central1-docker.pkg.dev/sentryio/taskbroker/image:${{ github.sha }}
          google_workload_identity_provider: projects/868781662168/locations/global/workloadIdentityPools/prod-github/providers/github-oidc-pool
          google_service_account: gha-gcr-push@sac-prod-sa.iam.gserviceaccount.com

      - name: Build and push taskworker image
        uses: getsentry/action-build-and-push-images@a53f146fc1ea3cb404f2dcf7378f5b60dd98d3ca
        with:
          image_name: 'taskworker'
          platforms: linux/amd64
          dockerfile_path: './python/Dockerfile'
          build_context: './python'
          ghcr: false
          google_ar: true
          tag_nightly: false
          tag_latest: true
          google_ar_image_name: us-central1-docker.pkg.dev/sentryio/taskworker/image:${{ github.sha }}
=======
          # TODO: remove this once we cut over GoCD to using gha for prod images
          tag_suffix: -gha
          google_ar_image_name: us-central1-docker.pkg.dev/sentryio/taskbroker/image
>>>>>>> 8dfa35e4
          google_workload_identity_provider: projects/868781662168/locations/global/workloadIdentityPools/prod-github/providers/github-oidc-pool
          google_service_account: gha-gcr-push@sac-prod-sa.iam.gserviceaccount.com

  self-hosted-end-to-end:
    needs: [assemble-taskbroker-image]
    runs-on: ubuntu-latest
    timeout-minutes: 30

    steps:
      - name: Run Sentry self-hosted e2e CI
        uses: getsentry/self-hosted@master
        with:
          project_name: taskbroker
          image_url: ghcr.io/getsentry/taskbroker:${{ github.sha }}
          CODECOV_TOKEN: ${{ secrets.CODECOV_TOKEN }}<|MERGE_RESOLUTION|>--- conflicted
+++ resolved
@@ -82,7 +82,6 @@
           google_ar: true
           tag_nightly: false
           tag_latest: true
-<<<<<<< HEAD
           google_ar_image_name: us-central1-docker.pkg.dev/sentryio/taskbroker/image:${{ github.sha }}
           google_workload_identity_provider: projects/868781662168/locations/global/workloadIdentityPools/prod-github/providers/github-oidc-pool
           google_service_account: gha-gcr-push@sac-prod-sa.iam.gserviceaccount.com
@@ -99,11 +98,7 @@
           tag_nightly: false
           tag_latest: true
           google_ar_image_name: us-central1-docker.pkg.dev/sentryio/taskworker/image:${{ github.sha }}
-=======
-          # TODO: remove this once we cut over GoCD to using gha for prod images
-          tag_suffix: -gha
           google_ar_image_name: us-central1-docker.pkg.dev/sentryio/taskbroker/image
->>>>>>> 8dfa35e4
           google_workload_identity_provider: projects/868781662168/locations/global/workloadIdentityPools/prod-github/providers/github-oidc-pool
           google_service_account: gha-gcr-push@sac-prod-sa.iam.gserviceaccount.com
 
