on:
  pull_request:
  push:
    branches: [main]
jobs:
  build:
    runs-on: ${{ matrix.os }}
    strategy:
      matrix:
        include:
          - os: ubuntu-24.04
            platform: amd64
          - os: ubuntu-24.04-arm
            platform: arm64
    steps:
    - uses: actions/checkout@f43a0e5ff2bd294095638e18286ca9a3d1956744 # v3

    - run: docker buildx create --driver docker-container --use

    - name: build
      run: |
        set -euxo pipefail

        if [ ${{ github.event_name }} = 'push' ]; then
          args=(
            --output type=tar,dest=/tmp/taskbroker-${{ matrix.platform }}.tar
          )
        else
          args=()
        fi

        docker buildx build \
          --pull \
          --platform linux/${{ matrix.platform }} \
          --build-arg "TASKBROKER_GIT_REVISION=${{ github.sha }}" \
          --cache-from ghcr.io/getsentry/taskbroker:latest \
          --cache-to type=inline \
          --tag taskbroker:${{ matrix.platform }} \
          "${args[@]}" \
          .

    - name: Upload Image
      uses: actions/upload-artifact@ea165f8d65b6e75b540449e92b4886f43607fa02 # v4.6.2
      if: ${{ github.event_name != 'pull_request' }}
      with:
        name: taskbroker-${{ matrix.platform }}
        path: /tmp/taskbroker-${{ matrix.platform }}.tar

  assemble-taskbroker-image:
    runs-on: ubuntu-latest
    needs: [build]
    if: ${{ github.event_name != 'pull_request' }}
    steps:
      - uses: actions/checkout@f43a0e5ff2bd294095638e18286ca9a3d1956744 # v3

      - run: docker login --username '${{ github.actor }}' --password-stdin ghcr.io <<< "$GHCR_TOKEN"
        env:
          GHCR_TOKEN: ${{ secrets.GITHUB_TOKEN }}

      - run: docker buildx create --driver docker-container --use

      - name: Download amd64 Image
        uses: actions/download-artifact@d3f86a106a0bac45b974a628896c90dbdf5c8093 # v4.3.2
        with:
          name: taskbroker-amd64
          path: /tmp

      - name: Load amd64 Image
        run: docker load --input /tmp/taskbroker-amd64.tar

      - name: Download arm64 Image
        uses: actions/download-artifact@d3f86a106a0bac45b974a628896c90dbdf5c8093 # v4.3.2
        with:
          name: taskbroker-arm64
          path: /tmp

      - name: Load arm64 Image
        run: docker load --input /tmp/taskbroker-arm64.tar

      - name: Push to GitHub Container Registry
        run: |
          docker tag taskbroker:amd64 ghcr.io/getsentry/taskbroker:${{ github.sha }}-amd64
          docker push ghcr.io/getsentry/taskbroker:${{ github.sha }}-amd64
          docker tag taskbroker:arm64 ghcr.io/getsentry/taskbroker:${{ github.sha }}-arm64
          docker push ghcr.io/getsentry/taskbroker:${{ github.sha }}-arm64

          docker manifest create \
            ghcr.io/getsentry/taskbroker:${{ github.sha }} \
            ghcr.io/getsentry/taskbroker:latest \
            --amend ghcr.io/getsentry/taskbroker:${{ github.sha }}-amd64 \
            --amend ghcr.io/getsentry/taskbroker:${{ github.sha }}-arm64

          docker manifest push ghcr.io/getsentry/taskbroker:${{ github.sha }}

  publish-taskbroker-to-dockerhub:
    runs-on: ubuntu-latest
    if: ${{ github.ref_name == 'main' }}
    needs: [build]
    steps:
      - uses: actions/checkout@f43a0e5ff2bd294095638e18286ca9a3d1956744 # v3

      - shell: bash
        run: |
          IMAGE_URL="ghcr.io/getsentry/taskbroker:${{ github.sha }}"
<<<<<<< HEAD
          docker login --username=sentrybuilder --password ${{ secrets.DOCKER_HUB_RW_TOKEN }}
=======
          echo "${{ secrets.DOCKER_HUB_RW_TOKEN }}" | docker login --username=sentrybuilder --password-stdin

          # fetch the image
          docker pull "$IMAGE_URL"

>>>>>>> 85fb92cc
          # We push 3 tags to Dockerhub:
          # first, the full sha of the commit
          docker tag "$IMAGE_URL" getsentry/taskbroker:${GITHUB_SHA}
          docker push getsentry/taskbroker:${GITHUB_SHA}
          # second, the short sha of the commit
          SHORT_SHA=$(git rev-parse --short "$GITHUB_SHA")
          docker tag "$IMAGE_URL" getsentry/taskbroker:${SHORT_SHA}
          docker push getsentry/taskbroker:${SHORT_SHA}
          # finally, nightly
          docker tag "$IMAGE_URL" getsentry/taskbroker:nightly
          docker push getsentry/taskbroker:nightly

  build-taskworker:
    runs-on: ubuntu-latest
    steps:
    - uses: actions/checkout@f43a0e5ff2bd294095638e18286ca9a3d1956744 # v3

    - run: docker login --username '${{ github.actor }}' --password-stdin ghcr.io <<< "$GHCR_TOKEN"
      env:
        GHCR_TOKEN: ${{ secrets.GITHUB_TOKEN }}
      if: github.event_name != 'pull_request'

    - run: docker buildx create --driver docker-container --use

    - name: build
      run: |
        set -euxo pipefail

        if [ ${{ github.event_name }} = 'push' ]; then
          args=(
            --tag ghcr.io/getsentry/taskworker:latest
            --tag ghcr.io/getsentry/taskworker:amd64-latest
            --push
          )
        else
          args=()
        fi

        docker buildx build \
          --pull \
          --platform linux/amd64 \
          --cache-from ghcr.io/getsentry/taskworker:latest \
          --cache-to type=inline \
          --tag ghcr.io/getsentry/taskworker:${{ github.sha }} \
          "${args[@]}" \
          ./python<|MERGE_RESOLUTION|>--- conflicted
+++ resolved
@@ -102,15 +102,11 @@
       - shell: bash
         run: |
           IMAGE_URL="ghcr.io/getsentry/taskbroker:${{ github.sha }}"
-<<<<<<< HEAD
-          docker login --username=sentrybuilder --password ${{ secrets.DOCKER_HUB_RW_TOKEN }}
-=======
           echo "${{ secrets.DOCKER_HUB_RW_TOKEN }}" | docker login --username=sentrybuilder --password-stdin
 
           # fetch the image
           docker pull "$IMAGE_URL"
 
->>>>>>> 85fb92cc
           # We push 3 tags to Dockerhub:
           # first, the full sha of the commit
           docker tag "$IMAGE_URL" getsentry/taskbroker:${GITHUB_SHA}
