import random
import shutil
import signal
import sqlite3
import subprocess
import threading
import time

from pathlib import Path
from threading import Thread

import yaml

from python.integration_tests.helpers import (
    TASKBROKER_BIN,
    check_topic_exists,
    create_topic,
    recreate_topic,
    send_messages_to_kafka,
)

TEST_OUTPUT_PATH = Path(__file__).parent / ".output_from_test_consumer_rebalancing"


def manage_consumer(
    consumer_index: int,
    consumer_path: str,
    config_file_path: str,
    iterations: int,
    min_sleep: int,
    max_sleep: int,
    log_file_path: str,
) -> None:
    with open(log_file_path, "a") as log_file:
        print(
            f"Starting consumer {consumer_index}, writing log file to {log_file_path}"
        )
        for i in range(iterations):
            process = subprocess.Popen(
                [consumer_path, "-c", config_file_path],
                stderr=subprocess.STDOUT,
                stdout=log_file,
            )
            time.sleep(random.randint(min_sleep, max_sleep))
            print(
                f"Sending SIGINT to consumer {consumer_index}, {iterations - i - 1} SIGINTs remaining for that consumer"
            )
            process.send_signal(signal.SIGINT)
            try:
                return_code = process.wait(timeout=10)
                assert return_code == 0
            except Exception:
                process.kill()


def test_tasks_written_once_during_rebalancing() -> None:
    # Test configuration
    consumer_path = str(TASKBROKER_BIN)
    num_consumers = 8
    num_messages = 100_000
    num_restarts = 16
    num_partitions = 32
    min_restart_duration = 1
    max_restart_duration = 30
    max_pending_count = 15_000
    topic_name = "task-worker"
    curr_time = int(time.time())

    print(
        f"""
Running test with the following configuration:
        num of consumers: {num_consumers},
        num of messages: {num_messages},
        num of restarts: {num_restarts},
        num of partitions: {num_partitions},
        min restart duration: {min_restart_duration} seconds,
        max restart duration: {max_restart_duration} seconds,
        topic name: {topic_name}
        random seed value: 42
    """
    )
    random.seed(42)

    # Ensure topic exists and has correct number of partitions
    if not check_topic_exists(topic_name):
        print(
            f"{topic_name} topic does not exist, creating it with {num_partitions} partitions"
        )
        create_topic(topic_name, num_partitions)
    else:
        print(
            f"{topic_name} topic already exists, making sure it has {num_partitions} partitions"
        )
        recreate_topic(topic_name, num_partitions)

    # Create config files for consumers
<<<<<<< HEAD
    print("Creating config files for consumers")
    TEST_OUTPUT_PATH.mkdir(exist_ok=True)
=======
    print("\nCreating config files for consumers")
    TESTS_OUTPUT_PATH.mkdir(exist_ok=True)
>>>>>>> c9f1f20b
    consumer_configs = {}
    for i in range(num_consumers):
        db_name = f"db_{i}_{curr_time}"
        consumer_configs[f"config_{i}.yml"] = {
            "db_name": db_name,
            "db_path": str(TEST_OUTPUT_PATH / f"{db_name}.sqlite"),
            "max_pending_count": max_pending_count,
            "kafka_topic": topic_name,
            "kafka_consumer_group": topic_name,
            "kafka_auto_offset_reset": "earliest",
            "grpc_port": 50051 + i,
        }

    for filename, config in consumer_configs.items():
        with open(str(TEST_OUTPUT_PATH / filename), "w") as f:
            yaml.safe_dump(config, f)

    try:
        send_messages_to_kafka(topic_name, num_messages)
        threads: list[Thread] = []
        for i in range(num_consumers):
            thread = threading.Thread(
                target=manage_consumer,
                args=(
                    i,
                    consumer_path,
                    str(TEST_OUTPUT_PATH / f"config_{i}.yml"),
                    num_restarts,
                    min_restart_duration,
                    max_restart_duration,
                    str(TEST_OUTPUT_PATH / f"consumer_{i}_{curr_time}.log"),
                ),
            )
            thread.start()
            threads.append(thread)

        for t in threads:
            t.join()

    except Exception as e:
        raise Exception(f"Error running taskbroker: {e}")

    # Validate that all tasks were written once during rebalancing
    attach_db_stmt = "".join(
        [
            f"ATTACH DATABASE '{config['db_path']}' AS {config['db_name']};\n"
            for config in consumer_configs.values()
        ]
    )
    from_stmt = "\n            UNION ALL\n".join(
        [
            f"            SELECT * FROM {config['db_name']}.inflight_taskactivations"
            for config in consumer_configs.values()
        ]
    )
    query = f"""        SELECT
            partition,
            (max(offset) - min(offset)) + 1 AS expected,
            count(*) AS actual,
            (max(offset) - min(offset)) + 1 - count(*) AS diff
        FROM (
{from_stmt}
        )
        GROUP BY partition
        ORDER BY partition;"""

    con = sqlite3.connect(consumer_configs["config_0.yml"]["db_path"])
    cur = con.cursor()
    cur.executescript(attach_db_stmt)
    row_count = cur.execute(query).fetchall()
    print("\n======== Verify number of rows based on max and min offset ========")
    print("Query:")
    print(query)
    print("Result:")
    print(
        f"{'Partition'.rjust(16)}{'Expected'.rjust(16)}{'Actual'.rjust(16)}{'Diff'.rjust(16)}"
    )
    for partition, expected_row_count, actual_row_count, diff in row_count:
        print(
            f"{str(partition).rjust(16)}{str(expected_row_count).rjust(16)}{str(actual_row_count).rjust(16)}{str(diff).rjust(16)}"
        )

    query = f"""        SELECT partition, offset, count(*) as count
        FROM (
{from_stmt}
        )
        GROUP BY partition, offset
        HAVING count > 1"""
    res = cur.execute(query).fetchall()
    print("\n======== Verify all (partition, offset) are unique ========")
    print("Query:")
    print(query)
    print("Result:")
    print(f"{'Partition'.rjust(16)}{'Offset'.rjust(16)}{'count'.rjust(16)}")
    for partition, offset, count in res:
        print(
            f"{str(partition).rjust(16)}{str(offset).rjust(16)}{str(count).rjust(16)}"
        )

    consumers_have_data = True
    print("\n======== Number of rows in each consumer ========")
    for i, config in enumerate(consumer_configs.values()):
        query = f"""SELECT count(*) as count from {config['db_name']}.inflight_taskactivations"""
        res = cur.execute(query).fetchall()[0][0]
        print(
            f"Consumer {i}: {res}, {str(int(res / max_pending_count * 100))}% of capacity"
        )
        consumers_have_data = consumers_have_data and res >= max_pending_count // 3

    consumer_error_logs = []
    for i in range(num_consumers):
<<<<<<< HEAD
        with open(str(TEST_OUTPUT_PATH / f"consumer_{i}_{curr_time}.log"), "r") as f:
            consumers_have_error = consumers_have_error or "[31mERROR" in f.read()
=======
        with open(str(TESTS_OUTPUT_PATH / f"consumer_{i}_{curr_time}.log"), "r") as f:
            lines = f.readlines()
            for log_line_index, line in enumerate(lines):
                if "[31mERROR" in line:
                    # If there is an error in log file, capture 10 lines before and after the error line
                    consumer_error_logs.append(f"Error found in consumer_{i}. Logging 10 lines before and after the error line:")
                    for j in range(max(0, log_line_index - 10), min(len(lines) - 1, log_line_index + 10)):
                        consumer_error_logs.append(lines[j].strip())
                    consumer_error_logs.append("")
>>>>>>> c9f1f20b

    if not all([row[3] == 0 for row in row_count]):
        print("\nTest failed! Got duplicate/missing kafka messages in sqlite")

    if not consumers_have_data:
<<<<<<< HEAD
        print("Test failed! Lower than expected amount of kafka messages in sqlite")

    if consumers_have_error:
        print("Test failed! Errors in consumer logs")

    if (
        not all([row[3] == 0 for row in row_count])
        or not consumers_have_data
        or consumers_have_error
    ):
        print()
        print("Dumping logs")
        print()
        for i in range(num_consumers):
            print(f"=== consumer {i} log ===")
            with open(
                str(TEST_OUTPUT_PATH / f"consumer_{i}_{curr_time}.log"), "r"
            ) as f:
                print(f.read())

    # Clean up test output files
    print(f"Cleaning up test output files in {TEST_OUTPUT_PATH}")
    shutil.rmtree(TEST_OUTPUT_PATH)

    assert (
        all([row[3] == 0 for row in row_count])
        and consumers_have_data
        and not consumers_have_error
    )
=======
        print("\nTest failed! Lower than expected amount of kafka messages in sqlite")

    if consumer_error_logs:
        print("\nTest failed! Errors in consumer logs")
        for log in consumer_error_logs:
            print(log)

    assert all([row[3] == 0 for row in row_count])
    assert consumers_have_data
    assert not consumer_error_logs
>>>>>>> c9f1f20b
<|MERGE_RESOLUTION|>--- conflicted
+++ resolved
@@ -94,13 +94,8 @@
         recreate_topic(topic_name, num_partitions)
 
     # Create config files for consumers
-<<<<<<< HEAD
     print("Creating config files for consumers")
     TEST_OUTPUT_PATH.mkdir(exist_ok=True)
-=======
-    print("\nCreating config files for consumers")
-    TESTS_OUTPUT_PATH.mkdir(exist_ok=True)
->>>>>>> c9f1f20b
     consumer_configs = {}
     for i in range(num_consumers):
         db_name = f"db_{i}_{curr_time}"
@@ -212,11 +207,7 @@
 
     consumer_error_logs = []
     for i in range(num_consumers):
-<<<<<<< HEAD
         with open(str(TEST_OUTPUT_PATH / f"consumer_{i}_{curr_time}.log"), "r") as f:
-            consumers_have_error = consumers_have_error or "[31mERROR" in f.read()
-=======
-        with open(str(TESTS_OUTPUT_PATH / f"consumer_{i}_{curr_time}.log"), "r") as f:
             lines = f.readlines()
             for log_line_index, line in enumerate(lines):
                 if "[31mERROR" in line:
@@ -225,43 +216,11 @@
                     for j in range(max(0, log_line_index - 10), min(len(lines) - 1, log_line_index + 10)):
                         consumer_error_logs.append(lines[j].strip())
                     consumer_error_logs.append("")
->>>>>>> c9f1f20b
 
     if not all([row[3] == 0 for row in row_count]):
         print("\nTest failed! Got duplicate/missing kafka messages in sqlite")
 
     if not consumers_have_data:
-<<<<<<< HEAD
-        print("Test failed! Lower than expected amount of kafka messages in sqlite")
-
-    if consumers_have_error:
-        print("Test failed! Errors in consumer logs")
-
-    if (
-        not all([row[3] == 0 for row in row_count])
-        or not consumers_have_data
-        or consumers_have_error
-    ):
-        print()
-        print("Dumping logs")
-        print()
-        for i in range(num_consumers):
-            print(f"=== consumer {i} log ===")
-            with open(
-                str(TEST_OUTPUT_PATH / f"consumer_{i}_{curr_time}.log"), "r"
-            ) as f:
-                print(f.read())
-
-    # Clean up test output files
-    print(f"Cleaning up test output files in {TEST_OUTPUT_PATH}")
-    shutil.rmtree(TEST_OUTPUT_PATH)
-
-    assert (
-        all([row[3] == 0 for row in row_count])
-        and consumers_have_data
-        and not consumers_have_error
-    )
-=======
         print("\nTest failed! Lower than expected amount of kafka messages in sqlite")
 
     if consumer_error_logs:
@@ -271,5 +230,4 @@
 
     assert all([row[3] == 0 for row in row_count])
     assert consumers_have_data
-    assert not consumer_error_logs
->>>>>>> c9f1f20b
+    assert not consumer_error_logs