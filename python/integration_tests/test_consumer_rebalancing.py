import random
import shutil
import signal
import sqlite3
import subprocess
import threading
import time

from pathlib import Path
from threading import Thread

import yaml

from python.integration_tests.helpers import (
    TASKBROKER_BIN,
<<<<<<< HEAD
    check_topic_exists,
    create_topic,
    recreate_topic,
    send_messages_to_kafka,
)

TEST_OUTPUT_PATH = Path(__file__).parent / ".output_from_test_consumer_rebalancing"
=======
    TESTS_OUTPUT_ROOT,
    create_topic,
    send_messages_to_kafka,
)

TEST_OUTPUT_PATH = TESTS_OUTPUT_ROOT / "test_consumer_rebalancing"
>>>>>>> 8c591c80


def manage_consumer(
    consumer_index: int,
    consumer_path: str,
    config_file_path: str,
    iterations: int,
    min_sleep: int,
    max_sleep: int,
    log_file_path: str,
) -> None:
    with open(log_file_path, "a") as log_file:
        print(
            f"Starting consumer {consumer_index}, writing log file to {log_file_path}"
        )
        for i in range(iterations):
            process = subprocess.Popen(
                [consumer_path, "-c", config_file_path],
                stderr=subprocess.STDOUT,
                stdout=log_file,
            )
            time.sleep(random.randint(min_sleep, max_sleep))
            print(
                f"Sending SIGINT to consumer {consumer_index}, {iterations - i - 1} SIGINTs remaining for that consumer"
            )
            process.send_signal(signal.SIGINT)
            try:
                return_code = process.wait(timeout=10)
                assert return_code == 0
            except Exception:
                process.kill()


def test_tasks_written_once_during_rebalancing() -> None:
    # Test configuration
    consumer_path = str(TASKBROKER_BIN)
    num_consumers = 8
    num_messages = 100_000
    num_restarts = 16
    num_partitions = 32
    min_restart_duration = 4
    max_restart_duration = 30
    max_pending_count = 15_000
    topic_name = "task-worker"
    curr_time = int(time.time())

    print(
        f"""
Running test with the following configuration:
        num of consumers: {num_consumers},
        num of messages: {num_messages},
        num of restarts: {num_restarts},
        num of partitions: {num_partitions},
        min restart duration: {min_restart_duration} seconds,
        max restart duration: {max_restart_duration} seconds,
        topic name: {topic_name}
        random seed value: 42
    """
    )
    random.seed(42)

    # Ensure topic exists and has correct number of partitions
<<<<<<< HEAD
    if not check_topic_exists(topic_name):
        print(
            f"{topic_name} topic does not exist, creating it with {num_partitions} partitions"
        )
        create_topic(topic_name, num_partitions)
    else:
        print(
            f"{topic_name} topic already exists, making sure it has {num_partitions} partitions"
        )
        recreate_topic(topic_name, num_partitions)

    # Create config files for consumers
    print("Creating config files for consumers")
    TEST_OUTPUT_PATH.mkdir(exist_ok=True)
=======
    create_topic(topic_name, num_partitions)

    # Create config files for consumers
    print("Creating config files for consumers")
    TEST_OUTPUT_PATH.mkdir(parents=True, exist_ok=True)
>>>>>>> 8c591c80
    consumer_configs = {}
    for i in range(num_consumers):
        db_name = f"db_{i}_{curr_time}"
        consumer_configs[f"config_{i}.yml"] = {
            "db_name": db_name,
            "db_path": str(TEST_OUTPUT_PATH / f"{db_name}.sqlite"),
            "max_pending_count": max_pending_count,
            "kafka_topic": topic_name,
            "kafka_consumer_group": topic_name,
            "kafka_auto_offset_reset": "earliest",
            "grpc_port": 50051 + i,
        }

    for filename, config in consumer_configs.items():
        with open(str(TEST_OUTPUT_PATH / filename), "w") as f:
            yaml.safe_dump(config, f)

    try:
        send_messages_to_kafka(topic_name, num_messages)
        threads: list[Thread] = []
        for i in range(num_consumers):
            thread = threading.Thread(
                target=manage_consumer,
                args=(
                    i,
                    consumer_path,
                    str(TEST_OUTPUT_PATH / f"config_{i}.yml"),
                    num_restarts,
                    min_restart_duration,
                    max_restart_duration,
                    str(TEST_OUTPUT_PATH / f"consumer_{i}_{curr_time}.log"),
                ),
            )
            thread.start()
            threads.append(thread)

        for t in threads:
            t.join()

    except Exception as e:
        raise Exception(f"Error running taskbroker: {e}")

    # Validate that all tasks were written once during rebalancing
    attach_db_stmt = "".join(
        [
            f"ATTACH DATABASE '{config['db_path']}' AS {config['db_name']};\n"
            for config in consumer_configs.values()
        ]
    )
    from_stmt = "\n            UNION ALL\n".join(
        [
            f"            SELECT * FROM {config['db_name']}.inflight_taskactivations"
            for config in consumer_configs.values()
        ]
    )
    query = f"""        SELECT
            partition,
            (max(offset) - min(offset)) + 1 AS expected,
            count(*) AS actual,
            (max(offset) - min(offset)) + 1 - count(*) AS diff
        FROM (
{from_stmt}
        )
        GROUP BY partition
        ORDER BY partition;"""

    con = sqlite3.connect(consumer_configs["config_0.yml"]["db_path"])
    cur = con.cursor()
    cur.executescript(attach_db_stmt)
    row_count = cur.execute(query).fetchall()
    print("\n======== Verify number of rows based on max and min offset ========")
    print("Query:")
    print(query)
    print("Result:")
    print(
        f"{'Partition'.rjust(16)}{'Expected'.rjust(16)}{'Actual'.rjust(16)}{'Diff'.rjust(16)}"
    )
    for partition, expected_row_count, actual_row_count, diff in row_count:
        print(
            f"{str(partition).rjust(16)}{str(expected_row_count).rjust(16)}{str(actual_row_count).rjust(16)}{str(diff).rjust(16)}"
        )

    query = f"""        SELECT partition, offset, count(*) as count
        FROM (
{from_stmt}
        )
        GROUP BY partition, offset
        HAVING count > 1"""
    res = cur.execute(query).fetchall()
    print("\n======== Verify all (partition, offset) are unique ========")
    print("Query:")
    print(query)
    print("Result:")
    print(f"{'Partition'.rjust(16)}{'Offset'.rjust(16)}{'count'.rjust(16)}")
    for partition, offset, count in res:
        print(
            f"{str(partition).rjust(16)}{str(offset).rjust(16)}{str(count).rjust(16)}"
        )

    consumers_have_data = True
    print("\n======== Number of rows in each consumer ========")
    for i, config in enumerate(consumer_configs.values()):
        query = f"""SELECT count(*) as count from {config['db_name']}.inflight_taskactivations"""
        res = cur.execute(query).fetchall()[0][0]
        print(
            f"Consumer {i}: {res}, {str(int(res / max_pending_count * 100))}% of capacity"
        )
        consumers_have_data = consumers_have_data and res >= max_pending_count // 3

    consumer_error_logs = []
    for i in range(num_consumers):
        with open(str(TEST_OUTPUT_PATH / f"consumer_{i}_{curr_time}.log"), "r") as f:
            lines = f.readlines()
            for log_line_index, line in enumerate(lines):
                if "[31mERROR" in line:
                    # If there is an error in log file, capture 10 lines before and after the error line
                    consumer_error_logs.append(
                        f"Error found in consumer_{i}. Logging 10 lines before and after the error line:"
                    )
                    for j in range(
                        max(0, log_line_index - 10),
                        min(len(lines) - 1, log_line_index + 10),
                    ):
                        consumer_error_logs.append(lines[j].strip())
                    consumer_error_logs.append("")

    if not all([row[3] == 0 for row in row_count]):
        print("\nTest failed! Got duplicate/missing kafka messages in sqlite")

    if not consumers_have_data:
        print("\nTest failed! Lower than expected amount of kafka messages in sqlite")

    if consumer_error_logs:
        print("\nTest failed! Errors in consumer logs")
        for log in consumer_error_logs:
            print(log)

    assert all([row[3] == 0 for row in row_count])
    assert consumers_have_data
    assert not consumer_error_logs<|MERGE_RESOLUTION|>--- conflicted
+++ resolved
@@ -13,22 +13,12 @@
 
 from python.integration_tests.helpers import (
     TASKBROKER_BIN,
-<<<<<<< HEAD
-    check_topic_exists,
-    create_topic,
-    recreate_topic,
-    send_messages_to_kafka,
-)
-
-TEST_OUTPUT_PATH = Path(__file__).parent / ".output_from_test_consumer_rebalancing"
-=======
     TESTS_OUTPUT_ROOT,
     create_topic,
     send_messages_to_kafka,
 )
 
 TEST_OUTPUT_PATH = TESTS_OUTPUT_ROOT / "test_consumer_rebalancing"
->>>>>>> 8c591c80
 
 
 def manage_consumer(
@@ -91,28 +81,11 @@
     random.seed(42)
 
     # Ensure topic exists and has correct number of partitions
-<<<<<<< HEAD
-    if not check_topic_exists(topic_name):
-        print(
-            f"{topic_name} topic does not exist, creating it with {num_partitions} partitions"
-        )
-        create_topic(topic_name, num_partitions)
-    else:
-        print(
-            f"{topic_name} topic already exists, making sure it has {num_partitions} partitions"
-        )
-        recreate_topic(topic_name, num_partitions)
-
-    # Create config files for consumers
-    print("Creating config files for consumers")
-    TEST_OUTPUT_PATH.mkdir(exist_ok=True)
-=======
     create_topic(topic_name, num_partitions)
 
     # Create config files for consumers
     print("Creating config files for consumers")
     TEST_OUTPUT_PATH.mkdir(parents=True, exist_ok=True)
->>>>>>> 8c591c80
     consumer_configs = {}
     for i in range(num_consumers):
         db_name = f"db_{i}_{curr_time}"
