--- conflicted
+++ resolved
@@ -10,72 +10,6 @@
 
 TASKBROKER_ROOT = Path(__file__).parent.parent.parent
 TASKBROKER_BIN = TASKBROKER_ROOT / "target/debug/taskbroker"
-<<<<<<< HEAD
-
-
-def check_topic_exists(topic_name: str) -> bool:
-    try:
-        check_topic_cmd = [
-            "docker",
-            "exec",
-            "kafka-kafka-1",
-            "kafka-topics",
-            "--bootstrap-server",
-            "localhost:9092",
-            "--list",
-        ]
-        result = subprocess.run(check_topic_cmd, check=True, capture_output=True, text=True)
-        topics = result.stdout.strip().split("\n")
-
-        return topic_name in topics
-    except Exception as e:
-        raise Exception(f"Failed to check if topic exists: {e}")
-
-
-def create_topic(topic_name: str, num_partitions: int) -> None:
-    try:
-        create_topic_cmd = [
-            "docker",
-            "exec",
-            "kafka-kafka-1",
-            "kafka-topics",
-            "--bootstrap-server",
-            "localhost:9092",
-            "--create",
-            "--topic",
-            topic_name,
-            "--partitions",
-            str(num_partitions)
-        ]
-        subprocess.run(create_topic_cmd, check=True)
-    except Exception as e:
-        raise Exception(f"Failed to create topic: {e}")
-
-
-def recreate_topic(topic_name: str, num_partitions: int) -> None:
-    # Delete and recreate a Kafka topic to ensure a clean state.
-    try:
-        delete_topic_cmd = [
-            "docker",
-            "exec",
-            "kafka-kafka-1",
-            "kafka-topics",
-            "--bootstrap-server",
-            "localhost:9092",
-            "--delete",
-            "--topic",
-            topic_name
-        ]
-        subprocess.run(
-            delete_topic_cmd,
-            check=True
-        )
-
-        time.sleep(3)
-        create_topic(topic_name, num_partitions)
-    except Exception as e:
-        raise Exception(f"Failed to recreate topic: {e}")
-=======
 TESTS_OUTPUT_ROOT = Path(__file__).parent / ".tests_output"
 
 
@@ -99,7 +33,6 @@
         print(f"Got return code: {res.returncode}, when creating topic")
         print(f"Stdout: {res.stdout}")
         print(f"Stderr: {res.stderr}")
->>>>>>> 8c591c80
 
 
 def serialize_task_activation(args: list, kwargs: dict) -> bytes:
@@ -124,19 +57,12 @@
 
 def send_messages_to_kafka(topic_name: str, num_messages: int) -> None:
     try:
-<<<<<<< HEAD
-        producer = Producer({
-            'bootstrap.servers': '127.0.0.1:9092',
-            'broker.address.family': 'v4',
-        })
-=======
         producer = Producer(
             {
                 "bootstrap.servers": "127.0.0.1:9092",
                 "broker.address.family": "v4",
             }
         )
->>>>>>> 8c591c80
 
         for _ in range(num_messages):
             task_message = serialize_task_activation(["foobar"], {})
