import grpc
import time
import random
import logging

from sentry_protos.sentry.v1.taskworker_pb2 import TaskActivation, FetchNextTask, GetTaskRequest, SetTaskStatusRequest, TaskActivationStatus, TASK_ACTIVATION_STATUS_COMPLETE, TASK_ACTIVATION_STATUS_FAILURE, TASK_ACTIVATION_STATUS_RETRY
from sentry_protos.sentry.v1.taskworker_pb2_grpc import ConsumerServiceStub


class TaskWorkerClient:
    """
    Taskworker RPC client wrapper
    """

    def __init__(self, host: str) -> None:
        self._host = host
        self._channel = grpc.insecure_channel(self._host)
        self._stub = ConsumerServiceStub(self._channel)

    def get_task(self, namespace: str | None = None) -> TaskActivation | None:
        """
        Fetch a pending task.

        If a namespace is provided, only tasks for that namespace will be fetched.
        This will return None if there are no tasks to fetch.
        """
        request = GetTaskRequest(namespace=namespace)
        try:
            response = self._stub.GetTask(request)
        except grpc.RpcError as err:
            if err.code() == grpc.StatusCode.NOT_FOUND:
                return None
            raise
        if response.HasField("task"):
            return response.task
        return None

    def update_task(
        self, task_id: str, status: TaskActivationStatus.ValueType, fetch_next_task: FetchNextTask
    ) -> TaskActivation | None:
        """
        Update the status for a given task activation.

        The return value is the next task that should be executed.
        """
        request = SetTaskStatusRequest(
            id=task_id,
            status=status,
            fetch_next_task=fetch_next_task,
        )
        try:
            response = self._stub.SetTaskStatus(request)
        except grpc.RpcError as err:
            if err.code() == grpc.StatusCode.NOT_FOUND:
                return None
            raise
        if response.HasField("task"):
            return response.task
        return None


<<<<<<< HEAD
class SimpleTaskWorker:
    """
    A simple TaskWorker that is used for integration tests. This taskworker
    does not actually execute tasks, it simply fetches tasks from the
    taskworker gRPC serverand updates their status depending on the test
    scenario.
    """

    def __init__(self, client: TaskWorkerClient, namespace: str | None = None) -> None:
        self.client = client
        self._namespace: str | None = namespace

    def fetch_task(self) -> TaskActivation | None:
        try:
            activation = self.client.get_task(self._namespace)
        except grpc.RpcError:
            print("get_task failed. Retrying in 1 second")
            return None

        if not activation:
            print("No task fetched")
            return None

        return activation

    def process_task(self, activation: TaskActivation) -> TaskActivation | None:
        return self.client.update_task(
            task_id=activation.id,
            status=TASK_ACTIVATION_STATUS_COMPLETE,
            fetch_next_task=FetchNextTask(namespace=self._namespace),
        )

    def process_task_with_retry(self, activation: TaskActivation) -> TaskActivation | None:
        return self.client.update_task(
            task_id=activation.id,
            status=TASK_ACTIVATION_STATUS_RETRY,
            fetch_next_task=FetchNextTask(namespace=self._namespace),
        )


=======
>>>>>>> fa12e670
class ConfigurableTaskWorker:
    """
    A taskworker that can be configured to fail/timeout while processing tasks.
    """

<<<<<<< HEAD
    def __init__(self, client: TaskWorkerClient, namespace: str | None = None, failure_rate: float = 0.0, timeout_rate: float = 0.0, retry_rate: float = 0.0) -> None:
=======
    def __init__(self, client: TaskWorkerClient, namespace: str | None = None, failure_rate: float = 0.0, timeout_rate: float = 0.0, enable_backoff: bool = False) -> None:
>>>>>>> fa12e670
        self.client = client
        self._namespace: str | None = namespace
        self._failure_rate: float = failure_rate
        self._timeout_rate: float = timeout_rate
<<<<<<< HEAD
        self._retry_rate: float = retry_rate
=======
        self._backoff_wait_time: float | None = 0.0 if enable_backoff else None
>>>>>>> fa12e670

    def fetch_task(self) -> TaskActivation | None:
        try:
            activation = self.client.get_task(self._namespace)
        except grpc.RpcError as err:
            logging.error(f"get_task failed. Retrying in 1 second: {err}")
            time.sleep(1)
            return None

        if not activation:
            logging.debug("No task fetched")
            if self._backoff_wait_time is not None:
                logging.debug(f"Backing off for {self._backoff_wait_time} seconds")
                time.sleep(self._backoff_wait_time)
                self._backoff_wait_time = min(self._backoff_wait_time + 1, 10)
            return None

        self._backoff_wait_time = 0.0
        return activation

    def process_task(self, activation: TaskActivation) -> TaskActivation | None:
<<<<<<< HEAD
        update_status = TASK_ACTIVATION_STATUS_COMPLETE

=======
        logging.debug(f"Processing task {activation.id}")
>>>>>>> fa12e670
        if self._timeout_rate and random.random() < self._timeout_rate:
            return None  # Pretend that the task was dropped

        if self._failure_rate and random.random() < self._failure_rate:
            update_status = TASK_ACTIVATION_STATUS_FAILURE

        if self._retry_rate and random.random() < self._retry_rate:
            update_status = TASK_ACTIVATION_STATUS_RETRY

        return self.client.update_task(
            task_id=activation.id,
            status=update_status,
            fetch_next_task=FetchNextTask(namespace=self._namespace),
        )

    def complete_task(self, activation: TaskActivation) -> TaskActivation | None:
        return self.client.update_task(
            task_id=activation.id,
            status=TASK_ACTIVATION_STATUS_COMPLETE,
            fetch_next_task=FetchNextTask(namespace=self._namespace),
        )<|MERGE_RESOLUTION|>--- conflicted
+++ resolved
@@ -59,68 +59,18 @@
         return None
 
 
-<<<<<<< HEAD
-class SimpleTaskWorker:
-    """
-    A simple TaskWorker that is used for integration tests. This taskworker
-    does not actually execute tasks, it simply fetches tasks from the
-    taskworker gRPC serverand updates their status depending on the test
-    scenario.
-    """
-
-    def __init__(self, client: TaskWorkerClient, namespace: str | None = None) -> None:
-        self.client = client
-        self._namespace: str | None = namespace
-
-    def fetch_task(self) -> TaskActivation | None:
-        try:
-            activation = self.client.get_task(self._namespace)
-        except grpc.RpcError:
-            print("get_task failed. Retrying in 1 second")
-            return None
-
-        if not activation:
-            print("No task fetched")
-            return None
-
-        return activation
-
-    def process_task(self, activation: TaskActivation) -> TaskActivation | None:
-        return self.client.update_task(
-            task_id=activation.id,
-            status=TASK_ACTIVATION_STATUS_COMPLETE,
-            fetch_next_task=FetchNextTask(namespace=self._namespace),
-        )
-
-    def process_task_with_retry(self, activation: TaskActivation) -> TaskActivation | None:
-        return self.client.update_task(
-            task_id=activation.id,
-            status=TASK_ACTIVATION_STATUS_RETRY,
-            fetch_next_task=FetchNextTask(namespace=self._namespace),
-        )
-
-
-=======
->>>>>>> fa12e670
 class ConfigurableTaskWorker:
     """
     A taskworker that can be configured to fail/timeout while processing tasks.
     """
 
-<<<<<<< HEAD
-    def __init__(self, client: TaskWorkerClient, namespace: str | None = None, failure_rate: float = 0.0, timeout_rate: float = 0.0, retry_rate: float = 0.0) -> None:
-=======
-    def __init__(self, client: TaskWorkerClient, namespace: str | None = None, failure_rate: float = 0.0, timeout_rate: float = 0.0, enable_backoff: bool = False) -> None:
->>>>>>> fa12e670
+    def __init__(self, client: TaskWorkerClient, namespace: str | None = None, failure_rate: float = 0.0, timeout_rate: float = 0.0, retry_rate: float = 0.0, enable_backoff: bool = False) -> None:
         self.client = client
         self._namespace: str | None = namespace
         self._failure_rate: float = failure_rate
         self._timeout_rate: float = timeout_rate
-<<<<<<< HEAD
         self._retry_rate: float = retry_rate
-=======
         self._backoff_wait_time: float | None = 0.0 if enable_backoff else None
->>>>>>> fa12e670
 
     def fetch_task(self) -> TaskActivation | None:
         try:
@@ -142,12 +92,9 @@
         return activation
 
     def process_task(self, activation: TaskActivation) -> TaskActivation | None:
-<<<<<<< HEAD
+        logging.debug(f"Processing task {activation.id}")
         update_status = TASK_ACTIVATION_STATUS_COMPLETE
 
-=======
-        logging.debug(f"Processing task {activation.id}")
->>>>>>> fa12e670
         if self._timeout_rate and random.random() < self._timeout_rate:
             return None  # Pretend that the task was dropped
 
