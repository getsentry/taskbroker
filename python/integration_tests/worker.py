--- conflicted
+++ resolved
@@ -3,11 +3,7 @@
 import random
 import logging
 
-<<<<<<< HEAD
-from sentry_protos.sentry.v1.taskworker_pb2 import TaskActivation, FetchNextTask, GetTaskRequest, SetTaskStatusRequest, TaskActivationStatus, TASK_ACTIVATION_STATUS_COMPLETE, TASK_ACTIVATION_STATUS_RETRY
-=======
-from sentry_protos.sentry.v1.taskworker_pb2 import TaskActivation, FetchNextTask, GetTaskRequest, SetTaskStatusRequest, TaskActivationStatus, TASK_ACTIVATION_STATUS_COMPLETE, TASK_ACTIVATION_STATUS_FAILURE
->>>>>>> 8ff9bdee
+from sentry_protos.sentry.v1.taskworker_pb2 import TaskActivation, FetchNextTask, GetTaskRequest, SetTaskStatusRequest, TaskActivationStatus, TASK_ACTIVATION_STATUS_COMPLETE, TASK_ACTIVATION_STATUS_FAILURE, TASK_ACTIVATION_STATUS_RETRY
 from sentry_protos.sentry.v1.taskworker_pb2_grpc import ConsumerServiceStub
 
 
@@ -95,12 +91,13 @@
             fetch_next_task=FetchNextTask(namespace=self._namespace),
         )
 
-<<<<<<< HEAD
     def process_task_with_retry(self, activation: TaskActivation) -> TaskActivation | None:
         return self.client.update_task(
             task_id=activation.id,
             status=TASK_ACTIVATION_STATUS_RETRY,
-=======
+            fetch_next_task=FetchNextTask(namespace=self._namespace),
+        )
+
 
 class ConfigurableTaskWorker:
     """
@@ -130,7 +127,7 @@
     def process_task(self, activation: TaskActivation) -> TaskActivation | None:
         if self._timeout_rate and random.random() < self._timeout_rate:
             return None  # Pretend that the task was dropped
-        
+
         if self._failure_rate and random.random() < self._failure_rate:
             update_status = TASK_ACTIVATION_STATUS_FAILURE
         else:
@@ -139,6 +136,5 @@
         return self.client.update_task(
             task_id=activation.id,
             status=update_status,
->>>>>>> 8ff9bdee
             fetch_next_task=FetchNextTask(namespace=self._namespace),
         )