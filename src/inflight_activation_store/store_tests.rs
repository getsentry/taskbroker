--- conflicted
+++ resolved
@@ -758,12 +758,8 @@
         partition: 0,
         offset: 0,
         added_at: Utc::now(),
-<<<<<<< HEAD
-        remove_at: Utc::now().add(Duration::from_secs(5 * 60)),
+        remove_at: Utc::now() + Duration::from_secs(5 * 60),
         expires_at: None,
-=======
-        remove_at: Utc::now() + Duration::from_secs(5 * 60),
->>>>>>> 3b04ee78
         processing_deadline: None,
         at_most_once: false,
         namespace: "namespace".into(),
