--- conflicted
+++ resolved
@@ -246,7 +246,12 @@
 #[tokio::test]
 async fn test_get_pending_activation_skip_expires() {
     let url = generate_temp_filename();
-    let store = InflightActivationStore::new(&url).await.unwrap();
+    let store = InflightActivationStore::new(
+        &url,
+        InflightActivationStoreConfig::from_config(&create_integration_config()),
+    )
+    .await
+    .unwrap();
 
     let mut batch = make_activations(1);
     batch[0].expires_at = Some(Utc::now() - Duration::from_secs(100));
@@ -841,7 +846,12 @@
 #[tokio::test]
 async fn test_handle_expires_at() {
     let url = generate_temp_filename();
-    let store = InflightActivationStore::new(&url).await.unwrap();
+    let store = InflightActivationStore::new(
+        &url,
+        InflightActivationStoreConfig::from_config(&create_integration_config()),
+    )
+    .await
+    .unwrap();
     let mut batch = make_activations(3);
 
     // All expired tasks should be removed, regardless of order or other tasks.
@@ -887,12 +897,8 @@
         partition: 0,
         offset: 0,
         added_at: Utc::now(),
-<<<<<<< HEAD
         processing_attempts: 0,
-=======
-        remove_at: Utc::now() + Duration::from_secs(5 * 60),
         expires_at: None,
->>>>>>> ba15512b
         processing_deadline: None,
         at_most_once: false,
         namespace: "namespace".into(),
