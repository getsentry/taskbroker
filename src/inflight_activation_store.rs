use std::str::FromStr;

use anyhow::{anyhow, Error};
use chrono::{DateTime, Utc};
use prost::Message;
use sentry_protos::taskbroker::v1::{OnAttemptsExceeded, TaskActivation, TaskActivationStatus};
use sqlx::{
    migrate::MigrateDatabase,
    sqlite::{SqliteConnectOptions, SqlitePool, SqliteQueryResult, SqliteRow},
    ConnectOptions, FromRow, QueryBuilder, Row, Sqlite, Type,
};

use crate::config::Config;

pub struct InflightActivationStoreConfig {
    pub max_processing_attempts: usize,
}

impl InflightActivationStoreConfig {
    pub fn from_config(config: &Config) -> Self {
        Self {
            max_processing_attempts: config.max_processing_attempts,
        }
    }
}

pub struct InflightActivationStore {
    sqlite_pool: SqlitePool,
    config: InflightActivationStoreConfig,
}

/// The members of this enum should be synced with the members
/// of InflightActivationStatus in sentry_protos
#[derive(Clone, Copy, Debug, PartialEq, Eq, Type)]
pub enum InflightActivationStatus {
    /// Unused but necessary to align with sentry-protos
    Unspecified,
    Pending,
    Processing,
    Failure,
    Retry,
    Complete,
}

impl InflightActivationStatus {
    /// Is the current value a 'conclusion' status that can be supplied over GRPC.
    pub fn is_conclusion(&self) -> bool {
        matches!(
            self,
            InflightActivationStatus::Complete
                | InflightActivationStatus::Retry
                | InflightActivationStatus::Failure
        )
    }
}

impl From<TaskActivationStatus> for InflightActivationStatus {
    fn from(item: TaskActivationStatus) -> Self {
        match item {
            TaskActivationStatus::Unspecified => InflightActivationStatus::Unspecified,
            TaskActivationStatus::Pending => InflightActivationStatus::Pending,
            TaskActivationStatus::Processing => InflightActivationStatus::Processing,
            TaskActivationStatus::Failure => InflightActivationStatus::Failure,
            TaskActivationStatus::Retry => InflightActivationStatus::Retry,
            TaskActivationStatus::Complete => InflightActivationStatus::Complete,
        }
    }
}

#[derive(Clone, Debug, PartialEq)]
pub struct InflightActivation {
    /// The protobuf activation that was received from kafka
    pub activation: TaskActivation,

    /// The current status of the activation
    pub status: InflightActivationStatus,

    /// The partition the activation was received from
    pub partition: i32,

    /// The offset the activation had
    pub offset: i64,

    /// The timestamp when the activation was stored in activation store.
    pub added_at: DateTime<Utc>,

    /// The number of times the activation has been attempted to be processed. This counter is
    /// incremented everytime a task is reset from processing back to pending. When this
    /// exceeds max_processing_attempts, the task is discarded/deadlettered.
    pub processing_attempts: i32,

    /// If the task has specified an expiry, this is the timestamp after which the task should be removed from inflight store
    pub expires_at: Option<DateTime<Utc>>,

    /// The timestamp for when processing should be complete
    pub processing_deadline: Option<DateTime<Utc>>,

    /// Whether or not the activation uses at_most_once.
    /// When enabled activations are not retried when processing_deadlines
    /// are exceeded.
    pub at_most_once: bool,
    pub namespace: String,
}

#[derive(Clone, Copy, Debug)]
pub struct QueryResult {
    pub rows_affected: u64,
}

impl From<SqliteQueryResult> for QueryResult {
    fn from(value: SqliteQueryResult) -> Self {
        Self {
            rows_affected: value.rows_affected(),
        }
    }
}

pub struct FailedTasksForwarder {
    pub to_discard: Vec<String>,
    pub to_deadletter: Vec<TaskActivation>,
}

#[derive(Debug, FromRow)]
struct TableRow {
    id: String,
    activation: Vec<u8>,
    partition: i32,
    offset: i64,
    added_at: DateTime<Utc>,
<<<<<<< HEAD
    processing_attempts: i32,
=======
    remove_at: DateTime<Utc>,
    expires_at: Option<DateTime<Utc>>,
>>>>>>> ba15512b
    processing_deadline_duration: u32,
    processing_deadline: Option<DateTime<Utc>>,
    status: InflightActivationStatus,
    at_most_once: bool,
    namespace: String,
}

impl TryFrom<InflightActivation> for TableRow {
    type Error = anyhow::Error;

    fn try_from(value: InflightActivation) -> Result<Self, Self::Error> {
        Ok(Self {
            id: value.activation.id.clone(),
            activation: value.activation.encode_to_vec(),
            partition: value.partition,
            offset: value.offset,
            added_at: value.added_at,
<<<<<<< HEAD
            processing_attempts: value.processing_attempts,
=======
            remove_at: value.remove_at,
            expires_at: value.expires_at,
>>>>>>> ba15512b
            processing_deadline_duration: value.activation.processing_deadline_duration as u32,
            processing_deadline: value.processing_deadline,
            status: value.status,
            at_most_once: value.at_most_once,
            namespace: value.namespace.clone(),
        })
    }
}

impl From<TableRow> for InflightActivation {
    fn from(value: TableRow) -> Self {
        Self {
            activation: TaskActivation::decode(&value.activation as &[u8]).expect(
                "Decode should always be successful as we only store encoded data in this column",
            ),
            status: value.status,
            partition: value.partition,
            offset: value.offset,
            added_at: value.added_at,
<<<<<<< HEAD
            processing_attempts: value.processing_attempts,
=======
            remove_at: value.remove_at,
            expires_at: value.expires_at,
>>>>>>> ba15512b
            processing_deadline: value.processing_deadline,
            at_most_once: value.at_most_once,
            namespace: value.namespace,
        }
    }
}

impl InflightActivationStore {
    pub async fn new(url: &str, config: InflightActivationStoreConfig) -> Result<Self, Error> {
        if !Sqlite::database_exists(url).await? {
            Sqlite::create_database(url).await?
        }
        let conn_options = SqliteConnectOptions::from_str(url)?.disable_statement_logging();

        let sqlite_pool = SqlitePool::connect_with(conn_options).await?;

        sqlx::migrate!("./migrations").run(&sqlite_pool).await?;

        Ok(Self {
            sqlite_pool,
            config,
        })
    }

    /// Get an activation by id. Primarily used for testing
    pub async fn get_by_id(&self, id: &str) -> Result<Option<InflightActivation>, Error> {
        let row_result: Option<TableRow> =
            sqlx::query_as("SELECT * FROM inflight_taskactivations WHERE id = $1")
                .bind(id)
                .fetch_optional(&self.sqlite_pool)
                .await?;

        let Some(row) = row_result else {
            return Ok(None);
        };

        Ok(Some(row.into()))
    }

    pub async fn store(&self, batch: Vec<InflightActivation>) -> Result<QueryResult, Error> {
        if batch.is_empty() {
            return Ok(QueryResult { rows_affected: 0 });
        }
        let mut query_builder = QueryBuilder::<Sqlite>::new(
            "INSERT INTO inflight_taskactivations \
<<<<<<< HEAD
            (id, activation, partition, offset, added_at, processing_attempts, processing_deadline_duration, processing_deadline, status, at_most_once, namespace)",
=======
            (id, activation, partition, offset, added_at, remove_at, expires_at, processing_deadline_duration, processing_deadline, status, at_most_once, namespace)",
>>>>>>> ba15512b
        );
        let rows = batch
            .into_iter()
            .map(TableRow::try_from)
            .collect::<Result<Vec<TableRow>, _>>()?;
        let query = query_builder
            .push_values(rows, |mut b, row| {
                b.push_bind(row.id);
                b.push_bind(row.activation);
                b.push_bind(row.partition);
                b.push_bind(row.offset);
                b.push_bind(row.added_at.timestamp());
<<<<<<< HEAD
                b.push_bind(row.processing_attempts);
=======
                b.push_bind(row.remove_at.timestamp());
                b.push_bind(row.expires_at.map(|t| Some(t.timestamp())));
>>>>>>> ba15512b
                b.push_bind(row.processing_deadline_duration);
                if let Some(deadline) = row.processing_deadline {
                    b.push_bind(deadline.timestamp());
                } else {
                    // Add a literal null
                    b.push("null");
                }
                b.push_bind(row.status);
                b.push_bind(row.at_most_once);
                b.push_bind(row.namespace);
            })
            .push(" ON CONFLICT(id) DO NOTHING")
            .build();
        Ok(query.execute(&self.sqlite_pool).await?.into())
    }

    pub async fn get_pending_activation(
        &self,
        namespace: Option<&str>,
    ) -> Result<Option<InflightActivation>, Error> {
        let mut query_builder = QueryBuilder::new(
            "UPDATE inflight_taskactivations
            SET processing_deadline = unixepoch('now', '+' || processing_deadline_duration || ' seconds'), status = ",
        );
        query_builder.push_bind(InflightActivationStatus::Processing);
        query_builder.push(
            " WHERE id = (
            SELECT id
            FROM inflight_taskactivations
            WHERE status = ",
        );
        query_builder.push_bind(InflightActivationStatus::Pending);
<<<<<<< HEAD
        query_builder.push(" AND (processing_attempts < ");
        query_builder.push_bind(self.config.max_processing_attempts as i32);
=======
        query_builder.push(" AND (expires_at IS NULL OR expires_at > ");
        query_builder.push_bind(now.timestamp());
        query_builder.push(")");
        query_builder.push(" AND (remove_at IS NULL OR remove_at > ");
        query_builder.push_bind(now.timestamp());
>>>>>>> ba15512b
        query_builder.push(")");

        if let Some(namespace) = namespace {
            query_builder.push(" AND namespace = ");
            query_builder.push_bind(namespace);
        }
        query_builder.push(" ORDER BY added_at LIMIT 1) RETURNING *");

        let result: Option<TableRow> = query_builder
            .build_query_as::<TableRow>()
            .fetch_optional(&self.sqlite_pool)
            .await?;
        let Some(row) = result else { return Ok(None) };

        Ok(Some(row.into()))
    }

    pub async fn count_pending_activations(&self) -> Result<usize, Error> {
        self.count_by_status(InflightActivationStatus::Pending)
            .await
    }

    pub async fn count_by_status(&self, status: InflightActivationStatus) -> Result<usize, Error> {
        let result =
            sqlx::query("SELECT COUNT(*) as count FROM inflight_taskactivations WHERE status = $1")
                .bind(status)
                .fetch_one(&self.sqlite_pool)
                .await?;
        Ok(result.get::<u64, _>("count") as usize)
    }

    pub async fn count(&self) -> Result<usize, Error> {
        let result = sqlx::query("SELECT COUNT(*) as count FROM inflight_taskactivations")
            .fetch_one(&self.sqlite_pool)
            .await?;
        Ok(result.get::<u64, _>("count") as usize)
    }

    /// Update the status of a specific activation
    pub async fn set_status(
        &self,
        id: &str,
        status: InflightActivationStatus,
    ) -> Result<(), Error> {
        sqlx::query("UPDATE inflight_taskactivations SET status = $1 WHERE id = $2")
            .bind(status)
            .bind(id)
            .execute(&self.sqlite_pool)
            .await?;
        Ok(())
    }

    pub async fn set_processing_deadline(
        &self,
        id: &str,
        deadline: Option<DateTime<Utc>>,
    ) -> Result<(), Error> {
        sqlx::query("UPDATE inflight_taskactivations SET processing_deadline = $1 WHERE id = $2")
            .bind(deadline.unwrap().timestamp())
            .bind(id)
            .execute(&self.sqlite_pool)
            .await?;
        Ok(())
    }

    pub async fn delete_activation(&self, id: &str) -> Result<(), Error> {
        sqlx::query("DELETE FROM inflight_taskactivations WHERE id = $1")
            .bind(id)
            .execute(&self.sqlite_pool)
            .await?;
        Ok(())
    }

    pub async fn get_retry_activations(&self) -> Result<Vec<InflightActivation>, Error> {
        Ok(
            sqlx::query_as("SELECT * FROM inflight_taskactivations WHERE status = $1")
                .bind(InflightActivationStatus::Retry)
                .fetch_all(&self.sqlite_pool)
                .await?
                .into_iter()
                .map(|row: TableRow| row.into())
                .collect(),
        )
    }

    pub async fn clear(&self) -> Result<(), Error> {
        sqlx::query("DELETE FROM inflight_taskactivations")
            .execute(&self.sqlite_pool)
            .await?;
        Ok(())
    }

    /// Update tasks that are in processing and have exceeded their processing deadline
    /// Exceeding a processing deadline does not consume a retry as we don't know
    /// if a worker took the task and was killed, or failed.
    pub async fn handle_processing_deadline(&self) -> Result<u64, Error> {
        let now = Utc::now();
        // Idempotent tasks that fail their processing deadlines go directly to failure
        // there are no retries, as the worker will reject the task due to idempotency keys.
        let most_once_result = sqlx::query(
            "UPDATE inflight_taskactivations
            SET processing_deadline = null, status = $1
            WHERE processing_deadline < $2 AND at_most_once = TRUE AND status = $3",
        )
        .bind(InflightActivationStatus::Failure)
        .bind(now.timestamp())
        .bind(InflightActivationStatus::Processing)
        .execute(&self.sqlite_pool)
        .await;

        let mut modified_rows = 0;
        if let Ok(query_res) = most_once_result {
            modified_rows = query_res.rows_affected();
        }

        // Update non-idempotent tasks
        let result = sqlx::query(
            "UPDATE inflight_taskactivations
            SET processing_deadline = null, status = $1, processing_attempts = processing_attempts + 1
            WHERE processing_deadline < $2 AND status = $3",
        )
        .bind(InflightActivationStatus::Pending)
        .bind(now.timestamp())
        .bind(InflightActivationStatus::Processing)
        .execute(&self.sqlite_pool)
        .await;

        if let Ok(query_res) = result {
            modified_rows += query_res.rows_affected();
            return Ok(modified_rows);
        }

        Err(anyhow!("Could not update tasks past processing_deadline"))
    }

<<<<<<< HEAD
    /// Perform upkeep work for pending tasks that have a processing_attempts greater
    /// than the max_processing_attempts. These tasks are updated to have status=failure
    /// so they can be discarded/deadlettered by handle_failed_tasks.
=======
    /// Perform upkeep work for tasks that are past remove_at deadlines
    ///
    /// Tasks that are pending and past their remove_at deadline are updated
    /// to have status=failure so that they can be discarded/deadlettered by handle_failed_tasks
    /// This will only happen with tasks that are older than the newest completed task
>>>>>>> ba15512b
    ///
    /// The number of impacted records is returned in a Result.
    pub async fn handle_processing_attempts(&self) -> Result<u64, Error> {
        let mut modified_rows = 0;

        let result = sqlx::query(
            "UPDATE inflight_taskactivations SET status = $1 WHERE status = $2 AND processing_attempts >= $3",
        )
        .bind(InflightActivationStatus::Failure)
        .bind(InflightActivationStatus::Pending)
        .bind(self.config.max_processing_attempts as i32)
        .execute(&self.sqlite_pool)
        .await;

        if let Ok(query_res) = result {
            modified_rows += query_res.rows_affected();
            return Ok(modified_rows);
        }

        Err(anyhow!("Could not update tasks past processing_attempts"))
    }

    /// Perform upkeep work for tasks that are past expires_at deadlines
    ///
    /// Tasks that are pending and past their expires_at deadline are updated
    /// to have status=failure so that they can be discarded/deadlettered by handle_failed_tasks
    ///
    /// The number of impacted records is returned in a Result.
    pub async fn handle_expires_at(&self) -> Result<u64, Error> {
        let now = Utc::now();
        let update_result = sqlx::query(
            r#"UPDATE inflight_taskactivations
            SET status = $1
            WHERE expires_at IS NOT NULL AND expires_at < $2 AND status = $3
            "#,
        )
        .bind(InflightActivationStatus::Failure)
        .bind(now.timestamp())
        .bind(InflightActivationStatus::Pending)
        .execute(&self.sqlite_pool)
        .await?;

        Ok(update_result.rows_affected())
    }

    /// Perform upkeep work related to status=failure
    ///
    /// Activations that are status=failure need to either be discarded by setting status=complete
    /// or need to be moved to deadletter and are returned in the Result.
    /// Once dead-lettered tasks have been added to Kafka those tasks can have their status set to
    /// complete.
    pub async fn handle_failed_tasks(&self) -> Result<FailedTasksForwarder, Error> {
        let mut atomic = self.sqlite_pool.begin().await?;

        let failed_tasks: Vec<SqliteRow> =
            sqlx::query("SELECT activation FROM inflight_taskactivations WHERE status = $1")
                .bind(InflightActivationStatus::Failure)
                .fetch_all(&mut *atomic)
                .await?
                .into_iter()
                .collect();

        let mut forwarder = FailedTasksForwarder {
            to_discard: vec![],
            to_deadletter: vec![],
        };

        for record in failed_tasks.iter() {
            let activation_data: &[u8] = record.get("activation");
            let activation = TaskActivation::decode(activation_data)?;

            // Without a retry state, tasks are discarded
            if activation.retry_state.as_ref().is_none() {
                forwarder.to_discard.push(activation.id);
                continue;
            }
            // We could be deadlettering because of activation.expires
            // when a task expires we still deadletter if configured.
            let retry_state = &activation.retry_state.as_ref().unwrap();
            if retry_state.on_attempts_exceeded == OnAttemptsExceeded::Discard as i32
                || retry_state.on_attempts_exceeded == OnAttemptsExceeded::Unspecified as i32
            {
                forwarder.to_discard.push(activation.id)
            } else if retry_state.on_attempts_exceeded == OnAttemptsExceeded::Deadletter as i32 {
                forwarder.to_deadletter.push(activation)
            }
        }

        if !forwarder.to_discard.is_empty() {
            let mut query_builder = QueryBuilder::new("UPDATE inflight_taskactivations ");
            query_builder
                .push("SET status = ")
                .push_bind(InflightActivationStatus::Complete)
                .push(" WHERE id IN (");

            let mut separated = query_builder.separated(", ");
            for id in forwarder.to_discard.iter() {
                separated.push_bind(id);
            }
            separated.push_unseparated(")");

            query_builder.build().execute(&mut *atomic).await?;
        }

        atomic.commit().await?;

        Ok(forwarder)
    }

    /// Mark a collection of tasks as complete by id
    pub async fn mark_completed(&self, ids: Vec<String>) -> Result<u64, Error> {
        let mut query_builder = QueryBuilder::new("UPDATE inflight_taskactivations ");
        query_builder
            .push("SET status = ")
            .push_bind(InflightActivationStatus::Complete)
            .push(" WHERE id IN (");

        let mut separated = query_builder.separated(", ");
        for id in ids.iter() {
            separated.push_bind(id);
        }
        separated.push_unseparated(")");
        let result = query_builder.build().execute(&self.sqlite_pool).await?;

        Ok(result.rows_affected())
    }

    /// Remove completed tasks.
    /// This method is a garbage collector for the inflight task store.
    pub async fn remove_completed(&self) -> Result<u64, Error> {
        let query = sqlx::query("DELETE FROM inflight_taskactivations WHERE status = $1")
            .bind(InflightActivationStatus::Complete)
            .execute(&self.sqlite_pool)
            .await?;

        Ok(query.rows_affected())
    }
}

#[cfg(test)]
mod store_tests;<|MERGE_RESOLUTION|>--- conflicted
+++ resolved
@@ -127,12 +127,8 @@
     partition: i32,
     offset: i64,
     added_at: DateTime<Utc>,
-<<<<<<< HEAD
     processing_attempts: i32,
-=======
-    remove_at: DateTime<Utc>,
     expires_at: Option<DateTime<Utc>>,
->>>>>>> ba15512b
     processing_deadline_duration: u32,
     processing_deadline: Option<DateTime<Utc>>,
     status: InflightActivationStatus,
@@ -150,12 +146,8 @@
             partition: value.partition,
             offset: value.offset,
             added_at: value.added_at,
-<<<<<<< HEAD
             processing_attempts: value.processing_attempts,
-=======
-            remove_at: value.remove_at,
             expires_at: value.expires_at,
->>>>>>> ba15512b
             processing_deadline_duration: value.activation.processing_deadline_duration as u32,
             processing_deadline: value.processing_deadline,
             status: value.status,
@@ -175,12 +167,8 @@
             partition: value.partition,
             offset: value.offset,
             added_at: value.added_at,
-<<<<<<< HEAD
             processing_attempts: value.processing_attempts,
-=======
-            remove_at: value.remove_at,
             expires_at: value.expires_at,
->>>>>>> ba15512b
             processing_deadline: value.processing_deadline,
             at_most_once: value.at_most_once,
             namespace: value.namespace,
@@ -226,11 +214,7 @@
         }
         let mut query_builder = QueryBuilder::<Sqlite>::new(
             "INSERT INTO inflight_taskactivations \
-<<<<<<< HEAD
-            (id, activation, partition, offset, added_at, processing_attempts, processing_deadline_duration, processing_deadline, status, at_most_once, namespace)",
-=======
-            (id, activation, partition, offset, added_at, remove_at, expires_at, processing_deadline_duration, processing_deadline, status, at_most_once, namespace)",
->>>>>>> ba15512b
+            (id, activation, partition, offset, added_at, processing_attempts, expires_at, processing_deadline_duration, processing_deadline, status, at_most_once, namespace)",
         );
         let rows = batch
             .into_iter()
@@ -243,12 +227,8 @@
                 b.push_bind(row.partition);
                 b.push_bind(row.offset);
                 b.push_bind(row.added_at.timestamp());
-<<<<<<< HEAD
                 b.push_bind(row.processing_attempts);
-=======
-                b.push_bind(row.remove_at.timestamp());
                 b.push_bind(row.expires_at.map(|t| Some(t.timestamp())));
->>>>>>> ba15512b
                 b.push_bind(row.processing_deadline_duration);
                 if let Some(deadline) = row.processing_deadline {
                     b.push_bind(deadline.timestamp());
@@ -269,6 +249,8 @@
         &self,
         namespace: Option<&str>,
     ) -> Result<Option<InflightActivation>, Error> {
+        let now = Utc::now();
+
         let mut query_builder = QueryBuilder::new(
             "UPDATE inflight_taskactivations
             SET processing_deadline = unixepoch('now', '+' || processing_deadline_duration || ' seconds'), status = ",
@@ -281,16 +263,11 @@
             WHERE status = ",
         );
         query_builder.push_bind(InflightActivationStatus::Pending);
-<<<<<<< HEAD
         query_builder.push(" AND (processing_attempts < ");
         query_builder.push_bind(self.config.max_processing_attempts as i32);
-=======
+        query_builder.push(")");
         query_builder.push(" AND (expires_at IS NULL OR expires_at > ");
         query_builder.push_bind(now.timestamp());
-        query_builder.push(")");
-        query_builder.push(" AND (remove_at IS NULL OR remove_at > ");
-        query_builder.push_bind(now.timestamp());
->>>>>>> ba15512b
         query_builder.push(")");
 
         if let Some(namespace) = namespace {
@@ -426,17 +403,9 @@
         Err(anyhow!("Could not update tasks past processing_deadline"))
     }
 
-<<<<<<< HEAD
     /// Perform upkeep work for pending tasks that have a processing_attempts greater
     /// than the max_processing_attempts. These tasks are updated to have status=failure
     /// so they can be discarded/deadlettered by handle_failed_tasks.
-=======
-    /// Perform upkeep work for tasks that are past remove_at deadlines
-    ///
-    /// Tasks that are pending and past their remove_at deadline are updated
-    /// to have status=failure so that they can be discarded/deadlettered by handle_failed_tasks
-    /// This will only happen with tasks that are older than the newest completed task
->>>>>>> ba15512b
     ///
     /// The number of impacted records is returned in a Result.
     pub async fn handle_processing_attempts(&self) -> Result<u64, Error> {
