--- conflicted
+++ resolved
@@ -198,7 +198,6 @@
 
     pub async fn get_pending_activation(&self, namespace: Option<&str>) -> Result<Option<InflightActivation>, Error> {
         let now = Utc::now();
-<<<<<<< HEAD
         let result: Option<TableRow> = match namespace {
             Some(namespace) => {
                 sqlx::query_as(
@@ -212,23 +211,10 @@
                             WHERE status = $2
                             AND (deadletter_at IS NULL OR deadletter_at > $3)
                             AND namespace = $4
+                            ORDER BY added_at
                             LIMIT 1
                         )
                         RETURNING *",
-=======
-        let result: Option<TableRow> = sqlx::query_as(
-            "UPDATE inflight_taskactivations
-                SET
-                    processing_deadline = datetime('now', '+' || processing_deadline_duration || ' seconds'),
-                    status = $1
-                WHERE id = (
-                    SELECT id
-                    FROM inflight_taskactivations 
-                    WHERE status = $2
-                    AND (deadletter_at IS NULL OR deadletter_at > $3)
-                    ORDER BY added_at
-                    LIMIT 1
->>>>>>> b77db7c5
                 )
                 .bind(InflightActivationStatus::Processing)
                 .bind(InflightActivationStatus::Pending)
@@ -248,6 +234,7 @@
                             FROM inflight_taskactivations 
                             WHERE status = $2
                             AND (deadletter_at IS NULL OR deadletter_at > $3)
+                            ORDER BY added_at
                             LIMIT 1
                         )
                         RETURNING *",
@@ -709,7 +696,7 @@
         batch[1].added_at = Utc.with_ymd_and_hms(1998, 6, 24, 0, 0, 0).unwrap();
         assert!(store.store(batch.clone()).await.is_ok());
 
-        let result = store.get_pending_activation().await.unwrap().unwrap();
+        let result = store.get_pending_activation(None).await.unwrap().unwrap();
         assert_eq!(
             result.added_at,
             Utc.with_ymd_and_hms(1998, 6, 24, 0, 0, 0).unwrap()
