use std::str::FromStr;

use anyhow::{anyhow, Error};
use chrono::{DateTime, Utc};
use prost::Message;
use sentry_protos::taskbroker::v1::{OnAttemptsExceeded, TaskActivation, TaskActivationStatus};
use sqlx::{
    migrate::MigrateDatabase,
    sqlite::{SqliteConnectOptions, SqlitePool, SqliteQueryResult, SqliteRow},
    ConnectOptions, FromRow, QueryBuilder, Row, Sqlite, Type,
};

pub struct InflightActivationStore {
    sqlite_pool: SqlitePool,
}

/// The members of this enum should be synced with the members
/// of InflightActivationStatus in sentry_protos
#[derive(Clone, Copy, Debug, PartialEq, Eq, Type)]
pub enum InflightActivationStatus {
    /// Unused but necessary to align with sentry-protos
    Unspecified,
    Pending,
    Processing,
    Failure,
    Retry,
    Complete,
}

impl InflightActivationStatus {
    /// Is the current value a 'conclusion' status that can be supplied over GRPC.
    pub fn is_conclusion(&self) -> bool {
        matches!(
            self,
            InflightActivationStatus::Complete
                | InflightActivationStatus::Retry
                | InflightActivationStatus::Failure
        )
    }
}

impl From<TaskActivationStatus> for InflightActivationStatus {
    fn from(item: TaskActivationStatus) -> Self {
        match item {
            TaskActivationStatus::Unspecified => InflightActivationStatus::Unspecified,
            TaskActivationStatus::Pending => InflightActivationStatus::Pending,
            TaskActivationStatus::Processing => InflightActivationStatus::Processing,
            TaskActivationStatus::Failure => InflightActivationStatus::Failure,
            TaskActivationStatus::Retry => InflightActivationStatus::Retry,
            TaskActivationStatus::Complete => InflightActivationStatus::Complete,
        }
    }
}

#[derive(Clone, Debug, PartialEq)]
pub struct InflightActivation {
    /// The protobuf activation that was received from kafka
    pub activation: TaskActivation,

    /// The current status of the activation
    pub status: InflightActivationStatus,

    /// The partition the activation was received from
    pub partition: i32,

    /// The offset the activation had
    pub offset: i64,

    /// The timestamp when the activation was stored in activation store.
    pub added_at: DateTime<Utc>,

    /// The timestamp after which a task should be removed from inflight store
    /// depending on the retry policy of an activation it will either be deadlettered or discarded.
    pub remove_at: DateTime<Utc>,

    // If the task has specified an expiry, this is the timestamp after which the task should be removed from inflight store
    pub expires_at: Option<DateTime<Utc>>,

    /// The timestamp for when processing should be complete
    pub processing_deadline: Option<DateTime<Utc>>,

    /// Whether or not the activation uses at_most_once.
    /// When enabled activations are not retried when processing_deadlines
    /// are exceeded.
    pub at_most_once: bool,
    pub namespace: String,
}

#[derive(Clone, Copy, Debug)]
pub struct QueryResult {
    pub rows_affected: u64,
}

impl From<SqliteQueryResult> for QueryResult {
    fn from(value: SqliteQueryResult) -> Self {
        Self {
            rows_affected: value.rows_affected(),
        }
    }
}

pub struct FailedTasksForwarder {
    pub to_discard: Vec<String>,
    pub to_deadletter: Vec<TaskActivation>,
}

#[derive(Debug, FromRow)]
struct TableRow {
    id: String,
    activation: Vec<u8>,
    partition: i32,
    offset: i64,
    added_at: DateTime<Utc>,
    remove_at: DateTime<Utc>,
    expires_at: Option<DateTime<Utc>>,
    processing_deadline_duration: u32,
    processing_deadline: Option<DateTime<Utc>>,
    status: InflightActivationStatus,
    at_most_once: bool,
    namespace: String,
}

impl TryFrom<InflightActivation> for TableRow {
    type Error = anyhow::Error;

    fn try_from(value: InflightActivation) -> Result<Self, Self::Error> {
        Ok(Self {
            id: value.activation.id.clone(),
            activation: value.activation.encode_to_vec(),
            partition: value.partition,
            offset: value.offset,
            added_at: value.added_at,
            remove_at: value.remove_at,
            expires_at: value.expires_at,
            processing_deadline_duration: value.activation.processing_deadline_duration as u32,
            processing_deadline: value.processing_deadline,
            status: value.status,
            at_most_once: value.at_most_once,
            namespace: value.namespace.clone(),
        })
    }
}

impl From<TableRow> for InflightActivation {
    fn from(value: TableRow) -> Self {
        Self {
            activation: TaskActivation::decode(&value.activation as &[u8]).expect(
                "Decode should always be successful as we only store encoded data in this column",
            ),
            status: value.status,
            partition: value.partition,
            offset: value.offset,
            added_at: value.added_at,
            remove_at: value.remove_at,
            expires_at: value.expires_at,
            processing_deadline: value.processing_deadline,
            at_most_once: value.at_most_once,
            namespace: value.namespace,
        }
    }
}

impl InflightActivationStore {
    pub async fn new(url: &str) -> Result<Self, Error> {
        if !Sqlite::database_exists(url).await? {
            Sqlite::create_database(url).await?
        }
        let conn_options = SqliteConnectOptions::from_str(url)?.disable_statement_logging();

        let sqlite_pool = SqlitePool::connect_with(conn_options).await?;

        sqlx::migrate!("./migrations").run(&sqlite_pool).await?;

        Ok(Self { sqlite_pool })
    }

    /// Get an activation by id. Primarily used for testing
    pub async fn get_by_id(&self, id: &str) -> Result<Option<InflightActivation>, Error> {
        let row_result: Option<TableRow> =
            sqlx::query_as("SELECT * FROM inflight_taskactivations WHERE id = $1")
                .bind(id)
                .fetch_optional(&self.sqlite_pool)
                .await?;

        let Some(row) = row_result else {
            return Ok(None);
        };

        Ok(Some(row.into()))
    }

    pub async fn store(&self, batch: Vec<InflightActivation>) -> Result<QueryResult, Error> {
        if batch.is_empty() {
            return Ok(QueryResult { rows_affected: 0 });
        }
        let mut query_builder = QueryBuilder::<Sqlite>::new(
            "INSERT INTO inflight_taskactivations \
            (id, activation, partition, offset, added_at, remove_at, expires_at, processing_deadline_duration, processing_deadline, status, at_most_once, namespace)",
        );
        let rows = batch
            .into_iter()
            .map(TableRow::try_from)
            .collect::<Result<Vec<TableRow>, _>>()?;
        let query = query_builder
            .push_values(rows, |mut b, row| {
                b.push_bind(row.id);
                b.push_bind(row.activation);
                b.push_bind(row.partition);
                b.push_bind(row.offset);
<<<<<<< HEAD
                b.push_bind(row.added_at);
                b.push_bind(row.remove_at);
                b.push_bind(row.expires_at.map(|t| Some(t.timestamp())));
=======
                b.push_bind(row.added_at.timestamp());
                b.push_bind(row.remove_at.timestamp());
>>>>>>> 3b04ee78
                b.push_bind(row.processing_deadline_duration);
                if let Some(deadline) = row.processing_deadline {
                    b.push_bind(deadline.timestamp());
                } else {
                    // Add a literal null
                    b.push("null");
                }
                b.push_bind(row.status);
                b.push_bind(row.at_most_once);
                b.push_bind(row.namespace);
            })
            .push(" ON CONFLICT(id) DO NOTHING")
            .build();
        Ok(query.execute(&self.sqlite_pool).await?.into())
    }

    pub async fn get_pending_activation(
        &self,
        namespace: Option<&str>,
    ) -> Result<Option<InflightActivation>, Error> {
        let now = Utc::now();

        let mut query_builder = QueryBuilder::new(
            "UPDATE inflight_taskactivations
            SET processing_deadline = unixepoch('now', '+' || processing_deadline_duration || ' seconds'), status = ",
        );
        query_builder.push_bind(InflightActivationStatus::Processing);
        query_builder.push(
            " WHERE id = (
            SELECT id
            FROM inflight_taskactivations
            WHERE status = ",
        );
        query_builder.push_bind(InflightActivationStatus::Pending);
        query_builder.push(" AND (expires_at IS NULL OR expires_at > ");
        query_builder.push_bind(now.timestamp());
        query_builder.push(")");
        query_builder.push(" AND (remove_at IS NULL OR remove_at > ");
        query_builder.push_bind(now.timestamp());
        query_builder.push(")");

        if let Some(namespace) = namespace {
            query_builder.push(" AND namespace = ");
            query_builder.push_bind(namespace);
        }
        query_builder.push(" ORDER BY added_at LIMIT 1) RETURNING *");

        let result: Option<TableRow> = query_builder
            .build_query_as::<TableRow>()
            .fetch_optional(&self.sqlite_pool)
            .await?;
        let Some(row) = result else { return Ok(None) };

        Ok(Some(row.into()))
    }

    pub async fn count_pending_activations(&self) -> Result<usize, Error> {
        self.count_by_status(InflightActivationStatus::Pending)
            .await
    }

    pub async fn count_by_status(&self, status: InflightActivationStatus) -> Result<usize, Error> {
        let result =
            sqlx::query("SELECT COUNT(*) as count FROM inflight_taskactivations WHERE status = $1")
                .bind(status)
                .fetch_one(&self.sqlite_pool)
                .await?;
        Ok(result.get::<u64, _>("count") as usize)
    }

    pub async fn count(&self) -> Result<usize, Error> {
        let result = sqlx::query("SELECT COUNT(*) as count FROM inflight_taskactivations")
            .fetch_one(&self.sqlite_pool)
            .await?;
        Ok(result.get::<u64, _>("count") as usize)
    }

    /// Update the status of a specific activation
    pub async fn set_status(
        &self,
        id: &str,
        status: InflightActivationStatus,
    ) -> Result<(), Error> {
        sqlx::query("UPDATE inflight_taskactivations SET status = $1 WHERE id = $2")
            .bind(status)
            .bind(id)
            .execute(&self.sqlite_pool)
            .await?;
        Ok(())
    }

    pub async fn set_processing_deadline(
        &self,
        id: &str,
        deadline: Option<DateTime<Utc>>,
    ) -> Result<(), Error> {
        sqlx::query("UPDATE inflight_taskactivations SET processing_deadline = $1 WHERE id = $2")
            .bind(deadline)
            .bind(id)
            .execute(&self.sqlite_pool)
            .await?;
        Ok(())
    }

    pub async fn delete_activation(&self, id: &str) -> Result<(), Error> {
        sqlx::query("DELETE FROM inflight_taskactivations WHERE id = $1")
            .bind(id)
            .execute(&self.sqlite_pool)
            .await?;
        Ok(())
    }

    pub async fn get_retry_activations(&self) -> Result<Vec<InflightActivation>, Error> {
        Ok(
            sqlx::query_as("SELECT * FROM inflight_taskactivations WHERE status = $1")
                .bind(InflightActivationStatus::Retry)
                .fetch_all(&self.sqlite_pool)
                .await?
                .into_iter()
                .map(|row: TableRow| row.into())
                .collect(),
        )
    }

    pub async fn clear(&self) -> Result<(), Error> {
        sqlx::query("DELETE FROM inflight_taskactivations")
            .execute(&self.sqlite_pool)
            .await?;
        Ok(())
    }

    /// Update tasks that are in processing and have exceeded their processing deadline
    /// Exceeding a processing deadline does not consume a retry as we don't know
    /// if a worker took the task and was killed, or failed.
    pub async fn handle_processing_deadline(&self) -> Result<u64, Error> {
        let now = Utc::now();
        // Idempotent tasks that fail their processing deadlines go directly to failure
        // there are no retries, as the worker will reject the task due to idempotency keys.
        let most_once_result = sqlx::query(
            "UPDATE inflight_taskactivations
            SET processing_deadline = null, status = $1
            WHERE processing_deadline < $2 AND at_most_once = TRUE AND status = $3",
        )
        .bind(InflightActivationStatus::Failure)
        .bind(now.timestamp())
        .bind(InflightActivationStatus::Processing)
        .execute(&self.sqlite_pool)
        .await;

        let mut modified_rows = 0;
        if let Ok(query_res) = most_once_result {
            modified_rows = query_res.rows_affected();
        }

        // Update non-idempotent tasks
        let result = sqlx::query(
            "UPDATE inflight_taskactivations
            SET processing_deadline = null, status = $1
            WHERE processing_deadline < $2 AND status = $3",
        )
        .bind(InflightActivationStatus::Pending)
        .bind(now.timestamp())
        .bind(InflightActivationStatus::Processing)
        .execute(&self.sqlite_pool)
        .await;

        if let Ok(query_res) = result {
            modified_rows += query_res.rows_affected();
            return Ok(modified_rows);
        }

        Err(anyhow!("Could not update tasks past processing_deadline"))
    }

    /// Perform upkeep work for tasks that are past remove_at deadlines
    ///
    /// Tasks that are pending and past their remove_at deadline are updated
    /// to have status=failure so that they can be discarded/deadlettered by handle_failed_tasks
    /// This will only happen with tasks that are older than the newest completed task
    ///
    /// The number of impacted records is returned in a Result.
    pub async fn handle_remove_at(&self) -> Result<u64, Error> {
        let mut atomic = self.sqlite_pool.begin().await?;
        let max_result: SqliteRow = sqlx::query(
            r#"SELECT max("added_at") AS max_added_at
            FROM inflight_taskactivations
            WHERE status = $1
            "#,
        )
        .bind(InflightActivationStatus::Complete)
        .fetch_one(&mut *atomic)
        .await?;

        let max_added_at: DateTime<Utc> = match max_result.get("max_added_at") {
            Some(max_added_at) => max_added_at,
            None => return Ok(0),
        };

        let now = Utc::now();
        let update_result = sqlx::query(
            r#"UPDATE inflight_taskactivations
            SET status = $1
            WHERE remove_at <= $2 AND added_at <= $3 AND status = $4
            "#,
        )
        .bind(InflightActivationStatus::Failure)
        .bind(now.timestamp())
        .bind(max_added_at.timestamp())
        .bind(InflightActivationStatus::Pending)
        .execute(&mut *atomic)
        .await?;

        atomic.commit().await?;

        Ok(update_result.rows_affected())
    }

    /// Perform upkeep work for tasks that are past expires_at deadlines
    ///
    /// Tasks that are pending and past their expires_at deadline are updated
    /// to have status=failure so that they can be discarded/deadlettered by handle_failed_tasks
    ///
    /// The number of impacted records is returned in a Result.
    pub async fn handle_expires_at(&self) -> Result<u64, Error> {
        let now = Utc::now();
        let update_result = sqlx::query(
            r#"UPDATE inflight_taskactivations
            SET status = $1
            WHERE expires_at IS NOT NULL AND expires_at < $2 AND status = $3
            "#,
        )
        .bind(InflightActivationStatus::Failure)
        .bind(now.timestamp())
        .bind(InflightActivationStatus::Pending)
        .execute(&self.sqlite_pool)
        .await?;

        Ok(update_result.rows_affected())
    }

    /// Perform upkeep work related to status=failure
    ///
    /// Activations that are status=failure need to either be discarded by setting status=complete
    /// or need to be moved to deadletter and are returned in the Result.
    /// Once dead-lettered tasks have been added to Kafka those tasks can have their status set to
    /// complete.
    pub async fn handle_failed_tasks(&self) -> Result<FailedTasksForwarder, Error> {
        let mut atomic = self.sqlite_pool.begin().await?;

        let failed_tasks: Vec<SqliteRow> =
            sqlx::query("SELECT activation FROM inflight_taskactivations WHERE status = $1")
                .bind(InflightActivationStatus::Failure)
                .fetch_all(&mut *atomic)
                .await?
                .into_iter()
                .collect();

        let mut forwarder = FailedTasksForwarder {
            to_discard: vec![],
            to_deadletter: vec![],
        };

        for record in failed_tasks.iter() {
            let activation_data: &[u8] = record.get("activation");
            let activation = TaskActivation::decode(activation_data)?;

            // Without a retry state, tasks are discarded
            if activation.retry_state.as_ref().is_none() {
                forwarder.to_discard.push(activation.id);
                continue;
            }
            // We could be deadlettering because of activation.expires
            // when a task expires we still deadletter if configured.
            let retry_state = &activation.retry_state.as_ref().unwrap();
            if retry_state.on_attempts_exceeded == OnAttemptsExceeded::Discard as i32
                || retry_state.on_attempts_exceeded == OnAttemptsExceeded::Unspecified as i32
            {
                forwarder.to_discard.push(activation.id)
            } else if retry_state.on_attempts_exceeded == OnAttemptsExceeded::Deadletter as i32 {
                forwarder.to_deadletter.push(activation)
            }
        }

        if !forwarder.to_discard.is_empty() {
            let mut query_builder = QueryBuilder::new("UPDATE inflight_taskactivations ");
            query_builder
                .push("SET status = ")
                .push_bind(InflightActivationStatus::Complete)
                .push(" WHERE id IN (");

            let mut separated = query_builder.separated(", ");
            for id in forwarder.to_discard.iter() {
                separated.push_bind(id);
            }
            separated.push_unseparated(")");

            query_builder.build().execute(&mut *atomic).await?;
        }

        atomic.commit().await?;

        Ok(forwarder)
    }

    /// Mark a collection of tasks as complete by id
    pub async fn mark_completed(&self, ids: Vec<String>) -> Result<u64, Error> {
        let mut query_builder = QueryBuilder::new("UPDATE inflight_taskactivations ");
        query_builder
            .push("SET status = ")
            .push_bind(InflightActivationStatus::Complete)
            .push(" WHERE id IN (");

        let mut separated = query_builder.separated(", ");
        for id in ids.iter() {
            separated.push_bind(id);
        }
        separated.push_unseparated(")");
        let result = query_builder.build().execute(&self.sqlite_pool).await?;

        Ok(result.rows_affected())
    }

    /// Remove completed tasks that do not have an incomplete record following
    /// them in offset order.
    ///
    /// This method is a garbage collector for the inflight task store.
    pub async fn remove_completed(&self) -> Result<u64, Error> {
        let mut atomic = self.sqlite_pool.begin().await?;

        let incomplete_query = sqlx::query(
            r#"
            SELECT "added_at"
            FROM inflight_taskactivations
            WHERE status != $1
            ORDER BY "added_at"
            LIMIT 1
            "#,
        )
        .bind(InflightActivationStatus::Complete)
        .fetch_optional(&mut *atomic)
        .await?;

        let earliest_incomplete_added_at: DateTime<Utc> =
            if let Some(query_result) = incomplete_query {
                query_result.get("added_at")
            } else {
                return Ok(0);
            };

        let cleanup_query = sqlx::query(
            r#"DELETE FROM inflight_taskactivations WHERE status = $1 AND "added_at" < $2"#,
        )
        .bind(InflightActivationStatus::Complete)
        .bind(earliest_incomplete_added_at.timestamp())
        .execute(&mut *atomic)
        .await?;

        atomic.commit().await?;

        Ok(cleanup_query.rows_affected())
    }
}

#[cfg(test)]
mod store_tests;<|MERGE_RESOLUTION|>--- conflicted
+++ resolved
@@ -207,14 +207,9 @@
                 b.push_bind(row.activation);
                 b.push_bind(row.partition);
                 b.push_bind(row.offset);
-<<<<<<< HEAD
-                b.push_bind(row.added_at);
-                b.push_bind(row.remove_at);
-                b.push_bind(row.expires_at.map(|t| Some(t.timestamp())));
-=======
                 b.push_bind(row.added_at.timestamp());
                 b.push_bind(row.remove_at.timestamp());
->>>>>>> 3b04ee78
+                b.push_bind(row.expires_at.map(|t| Some(t.timestamp())));
                 b.push_bind(row.processing_deadline_duration);
                 if let Some(deadline) = row.processing_deadline {
                     b.push_bind(deadline.timestamp());
