--- conflicted
+++ resolved
@@ -249,16 +249,10 @@
 
 #[cfg(test)]
 mod tests {
-<<<<<<< HEAD
-=======
-    use std::sync::Arc;
-    use std::time::Duration;
-
->>>>>>> 3b04ee78
     use chrono::{TimeDelta, TimeZone, Utc};
     use prost_types::Timestamp;
     use sentry_protos::taskbroker::v1::{OnAttemptsExceeded, RetryState};
-    use std::ops::Add;
+
     use std::sync::Arc;
     use std::time::Duration;
 
@@ -443,19 +437,13 @@
 
         let mut batch = make_activations(3);
         // Because 1 is complete and has a higher offset than 0, index 2 can be discarded
-<<<<<<< HEAD
         batch[0].remove_at = Utc::now() - Duration::from_secs(100);
-        batch[1].status = InflightActivationStatus::Complete;
-        batch[2].remove_at = Utc::now() - Duration::from_secs(100);
-=======
-        batch[0].remove_at = Utc.with_ymd_and_hms(2024, 11, 14, 21, 22, 23).unwrap();
 
         batch[1].status = InflightActivationStatus::Complete;
         batch[1].added_at += Duration::from_secs(1);
 
-        batch[2].remove_at = Utc.with_ymd_and_hms(2024, 11, 14, 21, 22, 23).unwrap();
+        batch[2].remove_at = Utc::now() - Duration::from_secs(100);
         batch[2].added_at += Duration::from_secs(2);
->>>>>>> 3b04ee78
 
         assert!(store.store(batch.clone()).await.is_ok());
         let result_context = do_upkeep(config, store.clone(), producer).await;
