--- conflicted
+++ resolved
@@ -408,7 +408,7 @@
     /// if a worker took the task and was killed, or failed.
     pub async fn handle_processing_deadline(&self) -> Result<u64, Error> {
         let now = Utc::now();
-        let mut atomic = self.sqlite_pool.begin().await?;
+        let mut atomic = self.write_pool.begin().await?;
 
         // Idempotent tasks that fail their processing deadlines go directly to failure
         // there are no retries, as the worker will reject the task due to idempotency keys.
@@ -420,11 +420,7 @@
         .bind(InflightActivationStatus::Failure)
         .bind(now.timestamp())
         .bind(InflightActivationStatus::Processing)
-<<<<<<< HEAD
         .execute(&mut *atomic)
-=======
-        .execute(&self.write_pool)
->>>>>>> 1370df23
         .await;
 
         let mut processing_deadline_modified_rows = 0;
@@ -442,11 +438,7 @@
         .bind(InflightActivationStatus::Pending)
         .bind(now.timestamp())
         .bind(InflightActivationStatus::Processing)
-<<<<<<< HEAD
         .execute(&mut *atomic)
-=======
-        .execute(&self.write_pool)
->>>>>>> 1370df23
         .await;
 
         atomic.commit().await?;
