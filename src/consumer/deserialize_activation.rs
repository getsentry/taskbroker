--- conflicted
+++ resolved
@@ -1,7 +1,7 @@
-use std::sync::Arc;
+use std::{sync::Arc, time::Duration};
 
 use anyhow::{anyhow, Error};
-use chrono::Utc;
+use chrono::{MappedLocalTime, TimeZone, Utc};
 use prost::Message as _;
 use rdkafka::{message::OwnedMessage, Message};
 use sentry_protos::taskbroker::v1::TaskActivation;
@@ -23,9 +23,7 @@
                 .or(Some(false))
                 .expect("could not access at_most_once");
         }
-<<<<<<< HEAD
         let processing_attempts = 0;
-=======
         let now = Utc::now();
 
         let expires_at = if let Some(expires) = activation.expires {
@@ -42,9 +40,7 @@
         } else {
             None
         };
->>>>>>> ba15512b
 
-        let remove_at = now.add(config.remove_deadline);
         Ok(InflightActivation {
             activation,
             status: InflightActivationStatus::Pending,
@@ -52,12 +48,8 @@
             offset: msg.offset(),
             added_at: Utc::now(),
             processing_deadline: None,
-<<<<<<< HEAD
             processing_attempts,
-=======
-            remove_at,
             expires_at,
->>>>>>> ba15512b
             at_most_once,
             namespace,
         })
@@ -153,10 +145,10 @@
 
         assert!(inflight_opt.is_ok());
         let inflight = inflight_opt.unwrap();
-        // let delta = inflight.expires_at - the_past;
-        // assert!(
-        //     delta.num_seconds() >= 99,
-        //     "Should have ~100 seconds of delay from received_at"
-        // );
+        let delta = inflight.expires_at.unwrap() - the_past;
+        assert!(
+            delta.num_seconds() >= 99,
+            "Should have ~100 seconds of delay from received_at"
+        );
     }
 }