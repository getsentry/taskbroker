--- conflicted
+++ resolved
@@ -78,16 +78,9 @@
 }
 
 impl Config {
-<<<<<<< HEAD
     /// Build a config instance from defaults, env vars, file + CLI options
     pub fn from_args(args: &Args) -> Result<Self, figment::Error> {
-        let mut builder = Figment::from(Config::default()).merge(Env::prefixed("TASKWORKER_"));
-=======
-    fn figment() -> Figment {
-        Figment::from(Config::default()).merge(Env::prefixed("TASKBROKER_"))
-    }
->>>>>>> bb205550
-
+        let mut builder = Figment::from(Config::default()).merge(Env::prefixed("TASKBROKER_"));
         if let Some(path) = &args.config {
             builder = builder.merge(Yaml::file(path));
         }
@@ -155,12 +148,8 @@
                 deadletter_deadline: 2000
             "#,
             )?;
-<<<<<<< HEAD
             // Env vars are not used if config file sets same key
-            jail.set_env("TASKWORKER_LOG_LEVEL", "error");
-=======
             jail.set_env("TASKBROKER_LOG_LEVEL", "error");
->>>>>>> bb205550
 
             let args = Args {
                 config: Some("config.yaml".to_owned()),
@@ -185,8 +174,8 @@
     #[test]
     fn test_from_from_args_env_and_args() {
         Jail::expect_with(|jail| {
-            jail.set_env("TASKWORKER_LOG_LEVEL", "error");
-            jail.set_env("TASKWORKER_DEADLETTER_DEADLINE", "2000");
+            jail.set_env("TASKBROKER_LOG_LEVEL", "error");
+            jail.set_env("TASKBROKER_DEADLETTER_DEADLINE", "2000");
 
             let args = Args {
                 config: None,
@@ -203,8 +192,8 @@
     #[test]
     fn test_from_from_args_env() {
         Jail::expect_with(|jail| {
-            jail.set_env("TASKBROKER_LOG_LEVEL", "error");
-            jail.set_env("TASKBROKER_DEADLETTER_DEADLINE", "2000");
+            jail.set_env("TASKWORKER_LOG_LEVEL", "error");
+            jail.set_env("TASKWORKER_DEADLETTER_DEADLINE", "2000");
 
             let args = Args {
                 config: None,
