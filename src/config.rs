--- conflicted
+++ resolved
@@ -79,14 +79,8 @@
     /// to allow temporary worker deaths to be resolved.
     pub deadletter_deadline: usize,
 
-<<<<<<< HEAD
-    /// The interval to run the upkeep thread in ms. Upkeep will run once
-    /// every `upkeep_interval` ms, in order to clean up activations.
-    pub upkeep_interval: u64,
-=======
     // The frequency at which upkeep tasks are spawned.
     pub upkeep_task_interval_ms: u64,
->>>>>>> 574296ac
 }
 
 impl Default for Config {
@@ -112,11 +106,7 @@
             max_pending_buffer_count: 1,
             max_processing_deadline: 300,
             deadletter_deadline: 900,
-<<<<<<< HEAD
-            upkeep_interval: 200,
-=======
             upkeep_task_interval_ms: 200,
->>>>>>> 574296ac
         }
     }
 }
