--- conflicted
+++ resolved
@@ -1,8 +1,6 @@
-use std::{sync::Arc, time::Duration};
-
 use anyhow::Error;
-<<<<<<< HEAD
-use chrono::Utc;
+use clap::Parser;
+use config::Config;
 use consumer::{
     deserialize_activation::{self},
     inflight_activation_writer::{self, InflightActivationWriter},
@@ -11,39 +9,40 @@
 };
 use inflight_activation_store::InflightActivationStore;
 use rdkafka::{config::RDKafkaLogLevel, ClientConfig};
+use std::{sync::Arc, time::Duration};
 use tokio::{select, signal, time};
 use tracing::info;
-use tracing_subscriber::FmtSubscriber;
-=======
-use clap::Parser;
-use config::Config;
-use inflight_task_store::InflightTaskStore;
->>>>>>> 804711cd
 
 #[allow(dead_code)]
 mod config;
 #[allow(dead_code)]
-<<<<<<< HEAD
 mod consumer;
 #[allow(dead_code)]
 mod inflight_activation_store;
+mod logging;
+mod metrics;
+
+pub const VERSION: &str = env!("TASKWORKER_VERSION");
+
+#[derive(Parser, Debug)]
+struct Args {
+    /// Path to the configuration file
+    #[arg(short, long, help = "The path to a config file")]
+    config: Option<String>,
+
+    #[arg(short, long, help = "Set the logging level filter")]
+    log_level: Option<String>,
+}
 
 #[tokio::main]
 async fn main() -> Result<(), Error> {
-    let subscriber = FmtSubscriber::builder()
-        .with_max_level(tracing::Level::DEBUG)
-        .finish();
-    tracing::subscriber::set_global_default(subscriber).expect("setting default subscriber failed");
+    let args = Args::parse();
+    let config = Config::from_args(&args)?;
 
-    let topic = "hackweek";
-    let consumer_group = "test-taskworker-consumer";
-    let bootstrap_servers = "127.0.0.1:9092";
+    logging::init(logging::LoggingConfig::from_config(&config));
+    metrics::init(metrics::MetricsConfig::from_config(&config));
 
-    let store = Arc::new(
-        InflightActivationStore::new(&format!("taskworker_{:?}.sqlite", Utc::now())).await?,
-    );
-    let deadletter_duration = Some(Duration::from_secs(1));
-
+    let store = Arc::new(InflightActivationStore::new(&config.db_path).await?);
     let rpc_store = store.clone();
 
     tokio::spawn(async move {
@@ -65,10 +64,10 @@
     });
 
     start_consumer(
-        [topic].as_ref(),
+        [&config.kafka_topic as &str].as_ref(),
         ClientConfig::new()
-            .set("group.id", consumer_group)
-            .set("bootstrap.servers", bootstrap_servers)
+            .set("group.id", "test-taskworker-consumer")
+            .set("bootstrap.servers", "127.0.0.1:9092")
             .set("enable.partition.eof", "false")
             .set("session.timeout.ms", "6000")
             .set("enable.auto.commit", "true")
@@ -77,7 +76,7 @@
             .set_log_level(RDKafkaLogLevel::Debug),
         processing_strategy!({
             map: deserialize_activation::new(deserialize_activation::Config {
-                deadletter_duration,
+                deadletter_duration: None,
             }),
 
             reduce: InflightActivationWriter::new(
@@ -98,33 +97,4 @@
         }),
     )
     .await
-=======
-mod inflight_task_store;
-mod logging;
-mod metrics;
-
-pub const VERSION: &str = env!("TASKWORKER_VERSION");
-
-#[derive(Parser, Debug)]
-struct Args {
-    /// Path to the configuration file
-    #[arg(short, long, help = "The path to a config file")]
-    config: Option<String>,
-
-    #[arg(short, long, help = "Set the logging level filter")]
-    log_level: Option<String>,
-}
-
-#[tokio::main]
-async fn main() -> Result<(), Error> {
-    // Read command line options
-    let args = Args::parse();
-    let config = Config::from_args(&args)?;
-
-    logging::init(logging::LoggingConfig::from_config(&config));
-    metrics::init(metrics::MetricsConfig::from_config(&config));
-
-    InflightTaskStore::new(&config.db_path).await?;
-    Ok(())
->>>>>>> 804711cd
 }