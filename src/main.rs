--- conflicted
+++ resolved
@@ -53,28 +53,7 @@
         let upkeep_store = store.clone();
         let upkeep_config = config.clone();
         async move {
-<<<<<<< HEAD
             start_upkeep(upkeep_config, upkeep_store).await;
-=======
-            let guard = elegant_departure::get_shutdown_guard().shutdown_on_drop();
-            let mut timer = time::interval(Duration::from_millis(200));
-            loop {
-                select! {
-                    _ = timer.tick() => {
-                        let _ = upkeep_store.get_pending_activation().await;
-                        info!(
-                            "Pending activation in store: {}",
-                            upkeep_store.count_pending_activations().await.unwrap()
-                        );
-                    }
-                    _ = guard.wait() => {
-                        info!("Cancellation token received, shutting down upkeep");
-                        break;
-                    }
-                }
-            }
-            Ok(())
->>>>>>> 2b9064c4
         }
     });
 
