use anyhow::{anyhow, Error};
use clap::Parser;
use std::{sync::Arc, time::Duration};
use taskbroker::upkeep::start_upkeep;
use tokio::select;
use tokio::signal::unix::SignalKind;
use tokio::task::JoinHandle;
use tonic::transport::Server;
use tonic_health::server::health_reporter;
use tracing::{error, info};

use sentry_protos::sentry::v1::consumer_service_server::ConsumerServiceServer;

use taskbroker::config::Config;
use taskbroker::consumer::{
    deserialize_activation::{self, DeserializeConfig},
    inflight_activation_writer::{ActivationWriterConfig, InflightActivationWriter},
    kafka::start_consumer,
    os_stream_writer::{OsStream, OsStreamWriter},
};
use taskbroker::grpc_server::MyConsumerService;
use taskbroker::inflight_activation_store::InflightActivationStore;
use taskbroker::inflight_activation_store::TaskActivationStatus;
use taskbroker::logging;
use taskbroker::metrics;
use taskbroker::processing_strategy;
use taskbroker::Args;

async fn log_task_completion(name: &str, task: JoinHandle<Result<(), Error>>) {
    match task.await {
        Ok(Ok(())) => {
            info!("Task {} completed", name);
        }
        Ok(Err(e)) => {
            error!("Task {} failed: {:?}", name, e);
        }
        Err(e) => {
            error!("Task {} panicked: {:?}", name, e);
        }
    }
}

#[tokio::main]
async fn main() -> Result<(), Error> {
    let args = Args::parse();
    let config = Arc::new(Config::from_args(&args)?);

    logging::init(logging::LoggingConfig::from_config(&config));
    metrics::init(metrics::MetricsConfig::from_config(&config));
    let store = Arc::new(InflightActivationStore::new(&config.db_path).await?);

    // Upkeep thread
    let upkeep_task = tokio::spawn({
        let upkeep_store = store.clone();
        let upkeep_config = config.clone();
        async move {
<<<<<<< HEAD
            let guard = elegant_departure::get_shutdown_guard().shutdown_on_drop();
            let mut timer = time::interval(Duration::from_millis(upkeep_config.upkeep_interval));
            loop {
                select! {
                    _ = timer.tick() => {
                        let pending = upkeep_store.count_pending_activations().await.unwrap();
                        let processing = upkeep_store.count_by_status(TaskActivationStatus::Processing).await.unwrap();
                        let total = upkeep_store.count().await.unwrap();

                        if pending > 0 {
                            info!("Pending activations in store: {}", pending);
                        }
                        if processing > 0 {
                            info!("Processing activations in store: {}", processing);
                        }
                        if total > 0 {
                            info!("Total activations in store: {}", total);
                        }
                    }
                    _ = guard.wait() => {
                        info!("Cancellation token received, shutting down upkeep");
                        break;
                    }
                }
            }
=======
            start_upkeep(upkeep_config, upkeep_store).await;
>>>>>>> 574296ac
            Ok(())
        }
    });

    // Consumer from kafka
    let consumer_task = tokio::spawn({
        let consumer_store = store.clone();
        let consumer_config = config.clone();
        async move {
            let kafka_topic = consumer_config.kafka_topic.clone();
            let topic_list = [kafka_topic.as_str()];
            let kafka_config = consumer_config.kafka_consumer_config();
            // The consumer has an internal thread that listens for cancellations, so it doesn't need
            // an outer select here like the other tasks.
            start_consumer(
                &topic_list,
                &kafka_config,
                processing_strategy!({
                    map: deserialize_activation::new(DeserializeConfig::from_config(&consumer_config)),
                    reduce: InflightActivationWriter::new(
                        consumer_store.clone(),
                        ActivationWriterConfig::from_config(&consumer_config)
                    ),

                    err: OsStreamWriter::new(
                        Duration::from_secs(1),
                        OsStream::StdErr,
                    ),
                }),
            ).await
        }
    });

    // GRPC server
    let grpc_server_task = tokio::spawn({
        let grpc_store = store.clone();
        let grpc_config = config.clone();
        async move {
            let guard = elegant_departure::get_shutdown_guard().shutdown_on_drop();
            let (mut health_reporter_fn, health_service) = health_reporter();
            health_reporter_fn
                .set_serving::<ConsumerServiceServer<MyConsumerService>>()
                .await;
            let addr = format!("{}:{}", grpc_config.grpc_addr, grpc_config.grpc_port)
                .parse()
                .expect("Failed to parse address");
            let service = MyConsumerService { store: grpc_store };

            let server = Server::builder()
                .add_service(ConsumerServiceServer::new(service))
                .add_service(health_service)
                .serve(addr);
<<<<<<< HEAD
=======

>>>>>>> 574296ac
            info!("GRPC server listening on {}", addr);
            select! {
                biased;

                res = server => {
                    info!("GRPC server task failed, shutting down");
                    health_reporter_fn.set_not_serving::<ConsumerServiceServer<MyConsumerService>>().await;

                    // Wait for any running requests to drain
                    tokio::time::sleep(Duration::from_secs(5)).await;
                    match res {
                        Ok(()) => Ok(()),
                        Err(e) => Err(anyhow!("GRPC server task failed: {:?}", e)),
                    }
                }
                _ = guard.wait() => {
                    info!("Cancellation token received, shutting down GRPC server");
                    health_reporter_fn.set_not_serving::<ConsumerServiceServer<MyConsumerService>>().await;

                    // Wait for any running requests to drain
                    tokio::time::sleep(Duration::from_secs(5)).await;
                    Ok(())
                }
            }
        }
    });

    elegant_departure::tokio::depart()
        .on_termination()
        .on_sigint()
        .on_signal(SignalKind::hangup())
        .on_signal(SignalKind::quit())
        .on_completion(log_task_completion("consumer", consumer_task))
        .on_completion(log_task_completion("grpc_server", grpc_server_task))
        .on_completion(log_task_completion("upkeep_task", upkeep_task))
        .await;

    Ok(())
}<|MERGE_RESOLUTION|>--- conflicted
+++ resolved
@@ -20,7 +20,6 @@
 };
 use taskbroker::grpc_server::MyConsumerService;
 use taskbroker::inflight_activation_store::InflightActivationStore;
-use taskbroker::inflight_activation_store::TaskActivationStatus;
 use taskbroker::logging;
 use taskbroker::metrics;
 use taskbroker::processing_strategy;
@@ -54,35 +53,7 @@
         let upkeep_store = store.clone();
         let upkeep_config = config.clone();
         async move {
-<<<<<<< HEAD
-            let guard = elegant_departure::get_shutdown_guard().shutdown_on_drop();
-            let mut timer = time::interval(Duration::from_millis(upkeep_config.upkeep_interval));
-            loop {
-                select! {
-                    _ = timer.tick() => {
-                        let pending = upkeep_store.count_pending_activations().await.unwrap();
-                        let processing = upkeep_store.count_by_status(TaskActivationStatus::Processing).await.unwrap();
-                        let total = upkeep_store.count().await.unwrap();
-
-                        if pending > 0 {
-                            info!("Pending activations in store: {}", pending);
-                        }
-                        if processing > 0 {
-                            info!("Processing activations in store: {}", processing);
-                        }
-                        if total > 0 {
-                            info!("Total activations in store: {}", total);
-                        }
-                    }
-                    _ = guard.wait() => {
-                        info!("Cancellation token received, shutting down upkeep");
-                        break;
-                    }
-                }
-            }
-=======
             start_upkeep(upkeep_config, upkeep_store).await;
->>>>>>> 574296ac
             Ok(())
         }
     });
@@ -135,10 +106,7 @@
                 .add_service(ConsumerServiceServer::new(service))
                 .add_service(health_service)
                 .serve(addr);
-<<<<<<< HEAD
-=======
 
->>>>>>> 574296ac
             info!("GRPC server listening on {}", addr);
             select! {
                 biased;
