--- conflicted
+++ resolved
@@ -9,16 +9,11 @@
 };
 use std::{collections::HashMap, sync::Arc};
 
-<<<<<<< HEAD
 use crate::{
     config::Config,
     inflight_activation_store::{
-        InflightActivation, InflightActivationStore, TaskActivationStatus,
+        InflightActivation, InflightActivationStatus, InflightActivationStore,
     },
-=======
-use crate::inflight_activation_store::{
-    InflightActivation, InflightActivationStatus, InflightActivationStore,
->>>>>>> 7a9fb71b
 };
 use chrono::Utc;
 use sentry_protos::sentry::v1::TaskActivation;
