--- conflicted
+++ resolved
@@ -9,15 +9,11 @@
 debug = 1
 
 [dependencies]
-<<<<<<< HEAD
-redis = { version = "0.29.2", default-features = false }
-sentry_protos = "0.2.0"
-=======
->>>>>>> 8b3f53d3
 anyhow = "1.0.92"
 bytes = "1.10.0"
 chrono = { version = "0.4.26" }
 clap = { version = "4.5.20", features = ["derive"] }
+deadpool-redis = { version = "0.22.0", features = ["cluster"] }
 elegant-departure = { version = "0.3.1", features = ["tokio"] }
 figment = { version = "0.10.19", features = ["env", "yaml", "test"] }
 futures = "0.3.31"
@@ -33,6 +29,7 @@
 prost-types = "0.13.3"
 rand = "0.8.5"
 rdkafka = { version = "0.37.0", features = ["cmake-build", "ssl"] }
+redis = "0.32.7"
 sentry = { version = "0.41.0", default-features = false, features = [
     # default features, except `release-health` is disabled
     "backtrace",
